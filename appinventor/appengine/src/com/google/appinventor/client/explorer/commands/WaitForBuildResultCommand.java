// Copyright 2008 Google Inc. All Rights Reserved.

package com.google.appinventor.client.explorer.commands;

import static com.google.appinventor.client.Ode.MESSAGES;

import com.google.appinventor.client.ErrorReporter;
import com.google.appinventor.client.Ode;
import com.google.appinventor.client.OdeAsyncCallback;
import com.google.appinventor.client.boxes.ViewerBox;
import com.google.appinventor.client.editor.ProjectEditor;
import com.google.appinventor.client.output.MessagesOutput;
import com.google.appinventor.client.tracking.Tracking;
import com.google.appinventor.shared.rpc.RpcResult;
import com.google.appinventor.shared.rpc.project.ProjectNode;
import com.google.appinventor.shared.rpc.project.youngandroid.YoungAndroidBlocksNode;
import com.google.appinventor.shared.rpc.project.youngandroid.YoungAndroidProjectNode;
import com.google.appinventor.shared.youngandroid.YoungAndroidSourceAnalyzer;
import com.google.gwt.i18n.client.DateTimeFormat;
import com.google.gwt.json.client.JSONObject;
import com.google.gwt.json.client.JSONParser;
import com.google.gwt.json.client.JSONString;
import com.google.gwt.json.client.JSONValue;
import com.google.gwt.user.client.Timer;

import java.util.Date;

/**
 * Command to wait for the result of a build
 *
 * @author markf@google.com (Mark Friedman)
 */
public class WaitForBuildResultCommand extends ChainableCommand {
  // The build target
  private final String target;
  private static final int WAIT_INTERVAL_MILLIS = 10000;
  private final MessagesOutput messagesOutput;
  private final String buildRequestTime;

  /**
   * Creates a new WaitForBuildResultCommand.
   *
   * @param target the build target
   */
  public WaitForBuildResultCommand(String target) {
    this(target, null);
  }

  /**
   * Creates a new WaitForBuildResultCommand, with additional behavior provided by
   * another ChainableCommand.
   *
   * @param target the build target
   * @param nextCommand the command to execute after the build has finished
   */
  public WaitForBuildResultCommand(String target, ChainableCommand nextCommand) {
    super(nextCommand);
    this.target = target;
    messagesOutput = MessagesOutput.getMessagesOutput();
    buildRequestTime = DateTimeFormat.getMediumDateTimeFormat().format(new Date());
  }

  @Override
  public boolean willCallExecuteNextCommand() {
    return true;
  }

  // TODO(sharon): what happens if the user has already switched projects? Do
  // we still switch back to the project to display build errors?
  @Override
  public void execute(final ProjectNode node) {
    final Ode ode = Ode.getInstance();
    messagesOutput.clear();
    messagesOutput.addMessages(MESSAGES.buildRequestedMessage(node.getName(), buildRequestTime));

    OdeAsyncCallback<RpcResult> callback =
        new OdeAsyncCallback<RpcResult>(
            // failure message
            MESSAGES.buildError()) {
      @Override
      public void onSuccess(RpcResult result) {
        messagesOutput.addMessages("Waiting for " + getElapsedMillis() / 1000 + " seconds.");
        messagesOutput.addMessages(result.getOutput());
        messagesOutput.addMessages(result.getError());
        Tracking.trackEvent(Tracking.PROJECT_EVENT, Tracking.PROJECT_SUBACTION_BUILD_YA,
                            node.getName(), getElapsedMillis());
        if (result.succeeded()) {
          ode.getProjectToolbar().updateKeystoreButtons();
          executeNextCommand(node);
        } else if (result.getResult() == 1) {
          // General build error
          String errorMsg = result.getError();
          ErrorReporter.reportError(MESSAGES.buildFailedError() +
              (errorMsg.isEmpty() ? "" : " " + errorMsg));
          executionFailedOrCanceled();
        } else if (result.getResult() == 2) {
          // Yail generation error
          String formName = extractFormName(result);
          ErrorReporter.reportError(MESSAGES.errorGeneratingYail(formName));
<<<<<<< HEAD
          String formFileName = formName  + YoungAndroidSourceAnalyzer.FORM_PROPERTIES_EXTENSION;
          String blocksFileName = formName  + YoungAndroidSourceAnalyzer.CODEBLOCKS_SOURCE_EXTENSION;
=======
          String blocksFileName = formName  + 
              YoungAndroidSourceAnalyzer.CODEBLOCKS_SOURCE_EXTENSION;
>>>>>>> 78ad247b
          YoungAndroidBlocksNode blocksNode =
              findBlocksNode((YoungAndroidProjectNode) node, blocksFileName);
          if (blocksNode != null) {
            showProblemBlocks(blocksNode);
          }
          executionFailedOrCanceled();
        } else {
          // Build isn't done yet
          Timer timer = new Timer() {
            @Override
            public void run() {
              execute(node);
            }
          };
          // TODO(user): Maybe do an exponential backoff here.
          timer.schedule(WAIT_INTERVAL_MILLIS);
        }
      }

      @Override
      public void onFailure(Throwable caught) {
        super.onFailure(caught);
        executionFailedOrCanceled();
      }
    };

    ode.getProjectService().getBuildResult(node.getProjectId(), target, callback);
  }

  private static YoungAndroidBlocksNode findBlocksNode(YoungAndroidProjectNode projectRootNode,
      String formName) {
    // Iterate over the YoungAndroidBlocksNodes in this project.
    for (ProjectNode source : projectRootNode.getAllSourceNodes()) {
      if (source instanceof YoungAndroidBlocksNode) {
        YoungAndroidBlocksNode blocksNode = (YoungAndroidBlocksNode) source;
        if (formName.equals(blocksNode.getFormName())) {
          return blocksNode;
        }
      }
    }
    return null;
  }

  private static String extractFormName(RpcResult result) {
    String extraString = result.getExtra();
    if (extraString != null) {
      JSONValue extraJSONValue = JSONParser.parseStrict(extraString);
      JSONObject extraJSONObject = extraJSONValue.isObject();
      if (extraJSONObject != null) {
        JSONValue formNameJSONValue = extraJSONObject.get("formName");
        if (formNameJSONValue != null) {
          JSONString formNameJSONString = formNameJSONValue.isString();
          if (formNameJSONString != null) {
            return formNameJSONString.stringValue();
          }
        }
      }
    }
    return "Screen1";
  }

  /**
   * Shows the given blocks file in the blocks editor so the user can take
   * care of any problems.
   */
  private static void showProblemBlocks(final YoungAndroidBlocksNode blocksNode) {
    ProjectEditor projectEditor = ViewerBox.getViewerBox().show(blocksNode.getProjectRoot());
    // TODO(sharon): cause the blocks editor to highlight the problem blocks=
  }
}<|MERGE_RESOLUTION|>--- conflicted
+++ resolved
@@ -97,13 +97,8 @@
           // Yail generation error
           String formName = extractFormName(result);
           ErrorReporter.reportError(MESSAGES.errorGeneratingYail(formName));
-<<<<<<< HEAD
-          String formFileName = formName  + YoungAndroidSourceAnalyzer.FORM_PROPERTIES_EXTENSION;
-          String blocksFileName = formName  + YoungAndroidSourceAnalyzer.CODEBLOCKS_SOURCE_EXTENSION;
-=======
           String blocksFileName = formName  + 
               YoungAndroidSourceAnalyzer.CODEBLOCKS_SOURCE_EXTENSION;
->>>>>>> 78ad247b
           YoungAndroidBlocksNode blocksNode =
               findBlocksNode((YoungAndroidProjectNode) node, blocksFileName);
           if (blocksNode != null) {
