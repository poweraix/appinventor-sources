// Copyright 2007 Google Inc. All Rights Reserved.

package com.google.appinventor.client;

import com.google.appinventor.client.boxes.AssetListBox;
import com.google.appinventor.client.boxes.BlockSelectorBox;
import com.google.appinventor.client.boxes.MessagesOutputBox;
import com.google.appinventor.client.boxes.OdeLogBox;
import com.google.appinventor.client.boxes.PaletteBox;
import com.google.appinventor.client.boxes.ProjectListBox;
import com.google.appinventor.client.boxes.PropertiesBox;
import com.google.appinventor.client.boxes.SourceStructureBox;
import com.google.appinventor.client.boxes.ViewerBox;
import com.google.appinventor.client.editor.EditorManager;
import com.google.appinventor.client.editor.FileEditor;
import com.google.appinventor.client.editor.youngandroid.BlocklyPanel;
import com.google.appinventor.client.explorer.commands.CommandRegistry;
import com.google.appinventor.client.explorer.project.Project;
import com.google.appinventor.client.explorer.project.ProjectChangeAdapter;
import com.google.appinventor.client.explorer.project.ProjectManager;
import com.google.appinventor.client.explorer.project.ProjectManagerEventAdapter;
import com.google.appinventor.client.explorer.youngandroid.ProjectToolbar;
import com.google.appinventor.client.jsonp.JsonpConnection;
import com.google.appinventor.client.output.OdeLog;
import com.google.appinventor.client.settings.user.UserSettings;
import com.google.appinventor.client.tracking.Tracking;
import com.google.appinventor.client.widgets.boxes.Box;
import com.google.appinventor.client.widgets.boxes.ColumnLayout;
import com.google.appinventor.client.widgets.boxes.ColumnLayout.Column;
import com.google.appinventor.client.widgets.boxes.WorkAreaPanel;
import com.google.appinventor.common.version.AppInventorFeatures;
import com.google.appinventor.shared.rpc.GetMotdService;
import com.google.appinventor.shared.rpc.GetMotdServiceAsync;
import com.google.appinventor.shared.rpc.ServerLayout;
import com.google.appinventor.shared.rpc.help.HelpService;
import com.google.appinventor.shared.rpc.help.HelpServiceAsync;
import com.google.appinventor.shared.rpc.launch.LaunchService;
import com.google.appinventor.shared.rpc.launch.LaunchServiceAsync;
import com.google.appinventor.shared.rpc.project.FileNode;
import com.google.appinventor.shared.rpc.project.ProjectRootNode;
import com.google.appinventor.shared.rpc.project.ProjectService;
import com.google.appinventor.shared.rpc.project.ProjectServiceAsync;
import com.google.appinventor.shared.rpc.project.youngandroid.YoungAndroidSourceNode;
import com.google.appinventor.shared.rpc.user.User;
import com.google.appinventor.shared.rpc.user.UserInfoService;
import com.google.appinventor.shared.rpc.user.UserInfoServiceAsync;
import com.google.appinventor.shared.settings.SettingsConstants;
import com.google.gwt.core.client.EntryPoint;
import com.google.gwt.core.client.GWT;
import com.google.gwt.event.dom.client.ClickHandler;
import com.google.gwt.event.logical.shared.ResizeEvent;
import com.google.gwt.event.logical.shared.ResizeHandler;
import com.google.gwt.event.logical.shared.ValueChangeEvent;
import com.google.gwt.event.logical.shared.ValueChangeHandler;
import com.google.gwt.http.client.Response;
import com.google.gwt.resources.client.ImageResource;
import com.google.gwt.user.client.Command;
import com.google.gwt.user.client.DeferredCommand;
import com.google.gwt.user.client.Event;
import com.google.gwt.user.client.History;
import com.google.gwt.user.client.Window;
import com.google.gwt.user.client.rpc.AsyncCallback;
import com.google.gwt.user.client.rpc.StatusCodeException;
import com.google.gwt.user.client.ui.DeckPanel;
import com.google.gwt.user.client.ui.DockPanel;
import com.google.gwt.user.client.ui.HorizontalPanel;
import com.google.gwt.user.client.ui.Image;
import com.google.gwt.user.client.ui.PushButton;
import com.google.gwt.user.client.ui.RootPanel;
import com.google.gwt.user.client.ui.VerticalPanel;

/**
 * Main entry point for Ode. Defines the startup UI elements in
 * {@link #onModuleLoad()}.
 *
 */
public class Ode implements EntryPoint {
  // I18n messages
  public static final OdeMessages MESSAGES = GWT.create(OdeMessages.class);

  /**
   * The base URL for App Inventor documentation.
   */
  public static final String APP_INVENTOR_DOCS_URL = "";

  // Global instance of the Ode object
  private static Ode instance;

  // Application level image bundle
  private static final Images IMAGES = GWT.create(Images.class);

  // ProjectEditor registry
  private static final ProjectEditorRegistry EDITORS = new ProjectEditorRegistry();

  // Command registry
  private static final CommandRegistry COMMANDS = new CommandRegistry();

  // User settings
  private static UserSettings userSettings;

  private MotdFetcher motdFetcher;

  // User information
  private User user;

  // Collection of projects
  private ProjectManager projectManager;

  // Collection of editors
  private EditorManager editorManager;

  // Currently active file editor, could be a YaFormEditor or a YaBlocksEditor or null.
  private FileEditor currentFileEditor;

  /*
   * The following fields define the general layout of the UI as seen in the following diagram:
   *
   *  +-- mainPanel --------------------------------+
   *  |+-- topPanel -------------------------------+|
   *  ||                                           ||
   *  |+-------------------------------------------+|
   *  |+-- deckPanel -------------------------------+|
   *  ||                                           ||
   *  |+-------------------------------------------+|
   *  |+-- statusPanel ----------------------------+|
   *  ||                                           ||
   *  |+-------------------------------------------+|
   *  +---------------------------------------------+
   */
  private DeckPanel deckPanel;
  private int projectsTabIndex;
  private int designTabIndex;
  private int debuggingTabIndex;
  private TopPanel topPanel;
  private StatusPanel statusPanel;
  private ProjectToolbar projectToolbar;
  private DesignToolbar designToolbar;
  // Popup that indicates that an asynchronous request is pending. It is visible
  // initially, and will be hidden automatically after the first RPC completes.
  private static RpcStatusPopup rpcStatusPopup;

  // Web service for help information
  private final HelpServiceAsync helpService = GWT.create(HelpService.class);

  // Web service for project related information
  private final ProjectServiceAsync projectService = GWT.create(ProjectService.class);

  // Web service for user related information
  private final UserInfoServiceAsync userInfoService = GWT.create(UserInfoService.class);

  // Web service for launch related services
  private final LaunchServiceAsync launchService = GWT.create(LaunchService.class);

  // Web service for get motd information
  private final GetMotdServiceAsync getMotdService = GWT.create(GetMotdService.class);

  private boolean windowClosing;

  /**
   * Returns global instance of Ode.
   *
   * @return  global Ode instance
   */
  public static Ode getInstance() {
    return instance;
  }

  /**
   * Returns instance of the aggregate image bundle for the application.
   *
   * @return  image bundle
   */
  public static Images getImageBundle() {
    return IMAGES;
  }

  /**
   * Returns the editor registry.
   *
   * @return the editor registry
   */
  public static ProjectEditorRegistry getProjectEditorRegistry() {
    return EDITORS;
  }

  /**
   * Returns the command registry.
   *
   * @return the command registry
   */
  public static CommandRegistry getCommandRegistry() {
    return COMMANDS;
  }

  /**
   * Returns the user settings.
   *
   * @return  user settings
   */
  public static UserSettings getUserSettings() {
    return userSettings;
  }

  /**
   * Returns true if we have received the window closing event.
   */
  public static boolean isWindowClosing() {
    return getInstance().windowClosing;
  }

  /**
   * Switch to the Projects tab
   */
  public void switchToProjectsView() {
    deckPanel.showWidget(projectsTabIndex);
  }

  /**
   * Switch to the Designer tab. Shows an error message if there is no currentFileEditor.
   */
  public void switchToDesignView() {
    // Only show designer if there is a current editor.
    // ***** THE DESIGNER TAB DOES NOT DISPLAY CORRECTLY IF THERE IS NO CURRENT EDITOR. *****
    if (currentFileEditor != null) {
      deckPanel.showWidget(designTabIndex);
    } else {
      OdeLog.wlog("No current file editor to show in designer");
<<<<<<< HEAD
=======
      ErrorReporter.reportInfo(MESSAGES.chooseProject());
>>>>>>> 78ad247b
    }
  }
  
  /**
   * Switch to the Debugging tab
   */
  public void switchToDebuggingView() {
    deckPanel.showWidget(debuggingTabIndex);

    // NOTE(lizlooney) - Calling resizeWorkArea for debuggingTab prevents the
    // boxes from overlapping each other.
    resizeWorkArea((WorkAreaPanel) deckPanel.getWidget(debuggingTabIndex));
  }

  public void openPreviousProject() {
    if (userSettings == null) {
      OdeLog.wlog("Ignoring openPreviousProject() since userSettings is null");
      return;
    }
    OdeLog.log("Ode.openPreviousProject called");
    String value = userSettings.getSettings(SettingsConstants.USER_GENERAL_SETTINGS).
        getPropertyValue(SettingsConstants.GENERAL_SETTINGS_CURRENT_PROJECT_ID);
    openProject(value);
  }

  private void openProject(String projectIdString) {
    OdeLog.log("Ode.openProject called for " + projectIdString);
    if (projectIdString.equals("")) {
      openPreviousProject();
    } else if (!projectIdString.equals("0")) {
      final long projectId = Long.parseLong(projectIdString);
      Project project = projectManager.getProject(projectId);
      if (project != null) {
        openYoungAndroidProjectInDesigner(project);
      } else {
        // The project hasn't been added to the ProjectManager yet.
        // Add a ProjectManagerEventListener so we'll be notified when it has been added.
        // Alternatively, it is an invalid projectId. In which case,
        // nothing happens since if the listener eventually fires
        // it will not match the projectId.
        projectManager.addProjectManagerEventListener(new ProjectManagerEventAdapter() {
          @Override
          public void onProjectAdded(Project project) {
            if (project.getProjectId() == projectId) {
              projectManager.removeProjectManagerEventListener(this);
              openYoungAndroidProjectInDesigner(project);
            }
          }
        });
      }
    }
    // else projectIdString == 0; do nothing
  }

  public void openYoungAndroidProjectInDesigner(final Project project) {
    ProjectRootNode projectRootNode = project.getRootNode();
    if (projectRootNode == null) {
      // The project nodes haven't been loaded yet.
      // Add a ProjectChangeListener so we'll be notified when they have been loaded.
      project.addProjectChangeListener(new ProjectChangeAdapter() {
        @Override
        public void onProjectLoaded(Project projectLoaded) {
          project.removeProjectChangeListener(this);
          openYoungAndroidProjectInDesigner(project);
        }
      });
      project.loadProjectNodes();

    } else {
      // The project nodes have been loaded. Tell the viewer to open
      // the project. This will cause the projects source files to be fetched
      // asynchronously, and loaded into file editors. 
      ViewerBox.getViewerBox().show(projectRootNode);
      // Note: we can't call switchToDesignView until the Screen1 file editor
      // finishes loading. We leave that to setCurrentFileEditor(), which
      // will get called at the appropriate time.
      String projectIdString = Long.toString(project.getProjectId());
      if (!History.getToken().equals(projectIdString)) {
        // insert token into history but do not trigger listener event
        History.newItem(projectIdString, false);
      }
    }
  }

  /**
   * Returns i18n compatible messages
   * @return messages
   */
  public static OdeMessages getMessages() {
    return MESSAGES;
  }

  /**
   * Returns the rpcStatusPopup object.
   * @return RpcStatusPopup
   */
  public static RpcStatusPopup getRpcStatusPopup() {
    return rpcStatusPopup;
  }

  /**
   * Main entry point for Ode. Setting up the UI and the web service
   * connections.
   */
  @Override
  public void onModuleLoad() {
    Tracking.trackPageview();

    // Handler for any otherwise unhandled exceptions
    GWT.setUncaughtExceptionHandler(new GWT.UncaughtExceptionHandler() {
      @Override
      public void onUncaughtException(Throwable e) {
        OdeLog.xlog(e);

        if (AppInventorFeatures.sendBugReports()) {
          if (Window.confirm(MESSAGES.internalErrorReportBug())) {
            Window.open(BugReport.getBugReportLink(e), "_blank", "");
          }
        } else {
          Window.alert(AppInventorFeatures.hasDebuggingView() ?
              MESSAGES.internalErrorSeeDebuggingView() : MESSAGES.internalError());
        }
      }
    });

    // Define bridge methods to Javascript
    JsonpConnection.defineBridgeMethod();

   // Initialize global Ode instance
    instance = this;

    // Get user information.
    OdeAsyncCallback<User> callback = new OdeAsyncCallback<User>(
        // failure message
        MESSAGES.serverUnavailable()) {

      @Override
      public void onSuccess(User result) {
        // If user hasn't accepted terms of service, ask them to.
        if (!result.getUserTosAccepted()) {
          // We expect that the redirect to the TOS page should be handled
          // by the onFailure method below. The server should return a
          // "forbidden" error if the TOS wasn't accepted.
          ErrorReporter.reportError(MESSAGES.serverUnavailable());
          return;
        }
        user = result;
        userSettings = new UserSettings(user);
        // Here we call userSettings.loadSettings, but the settings are actually loaded
        // asynchronously, so this loadSettings call will return before they are loaded.
        // After the user settings have been loaded, openPreviousProject will be called.
        userSettings.loadSettings();

        // Initialize project and editor managers
        projectManager = new ProjectManager();
        editorManager = new EditorManager();

        // Initialize UI
        initializeUi();

        topPanel.showUserEmail(user.getUserEmail());
      }

      @Override
      public void onFailure(Throwable caught) {
        if (caught instanceof StatusCodeException) {
          StatusCodeException e = (StatusCodeException) caught;
          int statusCode = e.getStatusCode();
          switch (statusCode) {
            case Response.SC_UNAUTHORIZED:
              // unauthorized => not on whitelist
              // getEncodedResponse() gives us the message that we wrote in
              // OdeAuthFilter.writeWhitelistErrorMessage().
              Window.alert(e.getEncodedResponse());
              return;
            case Response.SC_FORBIDDEN:
              // forbidden => need tos accept
              Window.open("/" + ServerLayout.YA_TOS_FORM, "_self", null);
              return;
          }
        }
        super.onFailure(caught);
      }
    };

    // TODO(user): ODE makes too many RPC requests at startup time. Currently
    // we do 3 RPCs + 1 per project + 1 per open file. We should bundle some of
    // those with each other or with the initial HTML transfer.
    userInfoService.getUserInformation(callback);

    History.addValueChangeHandler(new ValueChangeHandler<String>() {
      @Override
      public void onValueChange(ValueChangeEvent<String> event) {
        openProject(event.getValue());
      }
    });

    // load project based on current url
    // TODO(sharon): Seems like a possible race condition here if the onValueChange
    // handler defined above gets called before the getUserInformation call sets
    // userSettings.
    // The following line causes problems with GWT debugging, and commenting
    // it out doesn't seem to break things.
    //History.fireCurrentHistoryState();
  }

  /*
   * Initializes all UI elements.
   */
  private void initializeUi() {
    BlocklyPanel.initUi();
    
    rpcStatusPopup = new RpcStatusPopup();

    // Register services with RPC status popup
    rpcStatusPopup.register((ExtendedServiceProxy<?>) helpService);
    rpcStatusPopup.register((ExtendedServiceProxy<?>) projectService);
    rpcStatusPopup.register((ExtendedServiceProxy<?>) userInfoService);

    Window.setTitle(MESSAGES.titleYoungAndroid());
    Window.enableScrolling(true);

    topPanel = new TopPanel();
    statusPanel = new StatusPanel();

    DockPanel mainPanel = new DockPanel();
    mainPanel.add(topPanel, DockPanel.NORTH);

    // Create tab panel for subsequent tabs
    deckPanel = new DeckPanel() {
      @Override
      public final void onBrowserEvent(Event event) {
        switch (event.getTypeInt()) {
          case Event.ONCONTEXTMENU:
            event.preventDefault();
            break;
        }
      }
    };
    deckPanel.sinkEvents(Event.ONCONTEXTMENU);
    deckPanel.setWidth("100%");

    // Projects tab
    VerticalPanel pVertPanel = new VerticalPanel();
    pVertPanel.setWidth("100%");
    pVertPanel.setSpacing(0);
    HorizontalPanel projectListPanel = new HorizontalPanel();
    projectListPanel.setWidth("100%");
    projectListPanel.add(ProjectListBox.getProjectListBox());
    projectToolbar = new ProjectToolbar();
    pVertPanel.add(projectToolbar);
    pVertPanel.add(projectListPanel);
    projectsTabIndex = deckPanel.getWidgetCount();
    deckPanel.add(pVertPanel);

    // Design tab
    VerticalPanel vertPanel = new VerticalPanel();
    vertPanel.setWidth("100%");
    designToolbar = new DesignToolbar();
    vertPanel.add(designToolbar);
    HorizontalPanel workColumns = new HorizontalPanel();
    workColumns.setWidth("100%");
    Box box = PaletteBox.getPaletteBox();
    box.setWidth("225px");
    workColumns.add(box);
    workColumns.setCellWidth(box, "1%");

    VerticalPanel structureAndAssets = new VerticalPanel();
    structureAndAssets.setVerticalAlignment(VerticalPanel.ALIGN_TOP);
    // Only one of the SourceStructureBox and the BlockSelectorBox is visible
<<<<<<< HEAD
    // at any given time, according to whether we are showing the UI designer
=======
    // at any given time, according to whether we are showing the form editor
>>>>>>> 78ad247b
    // or the blocks editor. They share the same screen real estate.
    structureAndAssets.add(SourceStructureBox.getSourceStructureBox());
    structureAndAssets.add(BlockSelectorBox.getBlockSelectorBox());  // initially not visible
    structureAndAssets.add(AssetListBox.getAssetListBox());
    workColumns.add(structureAndAssets);
    workColumns.setCellWidth(structureAndAssets, "1%");

    box = ViewerBox.getViewerBox();
    workColumns.add(box);
    workColumns.setCellWidth(box, "97%");

    box = PropertiesBox.getPropertiesBox();
    box.setWidth("210px");
    workColumns.add(box);
    workColumns.setCellWidth(box, "1%");
    
    vertPanel.add(workColumns);
    designTabIndex = deckPanel.getWidgetCount();
    deckPanel.add(vertPanel);

    // Debugging tab
    if (AppInventorFeatures.hasDebuggingView()) {
      ColumnLayout defaultLayout = new ColumnLayout("Default");
      Column column = defaultLayout.addColumn(100);
      column.add(MessagesOutputBox.class, 300, false);
      column.add(OdeLogBox.class, 300, false);
      final WorkAreaPanel debuggingTab = new WorkAreaPanel(new OdeBoxRegistry(), defaultLayout);
      debuggingTabIndex = deckPanel.getWidgetCount();
      deckPanel.add(debuggingTab);

      // Hook the window resize event, so that we can adjust the UI.
      Window.addResizeHandler(new ResizeHandler() {
        @Override
        public void onResize(ResizeEvent event) {
          resizeWorkArea(debuggingTab);
        }
      });

      // Call the window resized handler to get the initial sizes setup. Doing this in a deferred
      // command causes it to occur after all widgets' sizes have been computed by the browser.
      DeferredCommand.addCommand(new Command() {
        @Override
        public void execute() {
          resizeWorkArea(debuggingTab);
        }
      });

      resizeWorkArea(debuggingTab);
    }

    // We do not select the designer tab here because at this point there is no current project.
    // Instead, we select the projects tab. If the user has a previously opened project, we will
    // open it and switch to the designer after the user settings are loaded.
    // Remember, the user may not have any projects at all yet.
    // Or, the user may have deleted their previously opened project.
    // ***** THE DESIGNER TAB DOES NOT DISPLAY CORRECTLY IF THERE IS NO CURRENT PROJECT. *****
    deckPanel.showWidget(projectsTabIndex);

    mainPanel.add(deckPanel, DockPanel.CENTER);
    mainPanel.setCellHeight(deckPanel, "100%");
    mainPanel.setCellWidth(deckPanel, "100%");

    mainPanel.add(statusPanel, DockPanel.SOUTH);
    mainPanel.setSize("100%", "98%");
    RootPanel.get().add(mainPanel);

    // There is no sure-fire way of preventing people from accidentally navigating away from ODE
    // (e.g. by hitting the Backspace key). What we do need though is to make sure that people will
    // not lose any work because of this. We hook into the window closing event to detect the
    // situation.
    Window.addWindowClosingHandler(new Window.ClosingHandler() {
      @Override
      public void onWindowClosing(Window.ClosingEvent event) {
        onClosing();
      }
    });

    setupMotd();
  }

  private void setupMotd() {
    AsyncCallback<Integer> callback = new AsyncCallback<Integer>() {
      @Override
      public void onFailure(Throwable caught) {
        OdeLog.log(MESSAGES.getMotdFailed());
      }

      @Override
      public void onSuccess(Integer intervalSecs) {
        if (intervalSecs > 0) {
          topPanel.showMotd();
          motdFetcher = new MotdFetcher(intervalSecs);
          motdFetcher.register((ExtendedServiceProxy<?>) projectService);
          motdFetcher.register((ExtendedServiceProxy<?>) userInfoService);
        }
      }
    };

    getGetMotdService().getCheckInterval(callback);
  }

  /**
   * Returns the editor manager.
   *
   * @return  {@link EditorManager}
   */
  public EditorManager getEditorManager() {
    return editorManager;
  }

  /**
   * Returns the project manager.
   *
   * @return  {@link ProjectManager}
   */
  public ProjectManager getProjectManager() {
    return projectManager;
  }

  /**
   * Returns the project tool bar.
   *
   * @return  {@link ProjectToolbar}
   */
  public ProjectToolbar getProjectToolbar() {
    return projectToolbar;
  }

  /**
   * Returns the design tool bar.
   *
   * @return  {@link DesignToolbar}
   */
  public DesignToolbar getDesignToolbar() {
    return designToolbar;
  }

  /**
   * Get an instance of the project information web service.
   *
   * @return project web service instance
   */
  public ProjectServiceAsync getProjectService() {
    return projectService;
  }

  /**
   * Get an instance of the user information web service.
   *
   * @return user information web service instance
   */
  public UserInfoServiceAsync getUserInfoService() {
    return userInfoService;
  }

  /**
   * Get an instance of the motd web service.
   *
   * @return motd web service instance
   */
  public GetMotdServiceAsync getGetMotdService() {
    return getMotdService;
  }

  /**
   * Get an instance of the help web service.
   *
   * @return help service instance
   */
  public HelpServiceAsync getHelpService() {
    return helpService;
  }

  /**
   * Get an instance of the launch RPC service.
   *
   * @return launch service instance
   */
  public LaunchServiceAsync getLaunchService() {
    return launchService;
  }

  /**
   * Set the current file editor.
   *
   * @param fileEditor  the file editor, can be null.
   */
  public void setCurrentFileEditor(FileEditor fileEditor, String formName) {
    currentFileEditor = fileEditor;
    if (currentFileEditor == null) {
      // nothing more we can do
      OdeLog.log("Setting current file editor to null"); 
      return;
    }
    OdeLog.log("Ode: Setting current file editor to " + currentFileEditor.getFileId());
    switchToDesignView();
    if (!windowClosing) {
      userSettings.getSettings(SettingsConstants.USER_GENERAL_SETTINGS).
          changePropertyValue(SettingsConstants.GENERAL_SETTINGS_CURRENT_PROJECT_ID,
          "" + getCurrentYoungAndroidProjectId());
      userSettings.saveSettings(null);
    }
  }
  
  /**
   * @return  currently open FileEditor, or null if none
   */
  public FileEditor getCurrentFileEditor() {
    return currentFileEditor;
  }

  /**
   * Returns the project root node for the current project, or null if there is no current project.
   *
   * @return  project root node corresponding to current project
   */
  public ProjectRootNode getCurrentYoungAndroidProjectRootNode() {
    if (currentFileEditor != null) {
      return currentFileEditor.getProjectRootNode();
    }
    return null;
  }

  /**
   * Updates the modification date for the requested projected in the local
   * cached data structure based on the date received from the server.
   * @param date  the date to update it to
   */
  public void updateModificationDate(long projectId, long date) {
    Project project = getProjectManager().getProject(projectId);
    if (project != null) {
      project.setDateModified(date);
    }
  }

  /**
   * Returns the current project id, or 0 if there is no current project.
   *
   * @return  the current project id
   */
  public long getCurrentYoungAndroidProjectId() {
    if (currentFileEditor != null) {
      return currentFileEditor.getProjectId();
    }
    return 0;
  }

  /**
   * Returns the current source node, or null if there is no current source node.
   *
   * @return  the current source node
   */
  public YoungAndroidSourceNode getCurrentYoungAndroidSourceNode() {
    if (currentFileEditor != null) {
      FileNode fileNode = currentFileEditor.getFileNode();
      if (fileNode instanceof YoungAndroidSourceNode) {
        return (YoungAndroidSourceNode) fileNode;
      }
    }
    return null;
  }

  /**
   * Returns user account information.
   *
   * @return user account information
   */
  public User getUser() {
    return user;
  }

  /**
   * Helper method to create push buttons.
   *
   * @param img  image to shown on face of push button
   * @param tip  text to show in tooltip
   * @return  newly created push button
   */
  public static PushButton createPushButton(ImageResource img, String tip,
      ClickHandler handler) {
    PushButton pb = new PushButton(new Image(img));
    pb.addClickHandler(handler);
    pb.setTitle(tip);
    return pb;
  }

  private void resizeWorkArea(WorkAreaPanel workArea) {
    // Subtract 16px from width to account for vertical scrollbar FF3 likes to add
    workArea.onResize(Window.getClientWidth() - 16, Window.getClientHeight());
  }

  private void onClosing() {
    // At this point, we aren't allowed to do any UI.
    windowClosing = true;

    if (motdFetcher != null) {
      motdFetcher.unregister((ExtendedServiceProxy<?>) projectService);
      motdFetcher.unregister((ExtendedServiceProxy<?>) userInfoService);
    }

    // Unregister services with RPC status popup.
    rpcStatusPopup.unregister((ExtendedServiceProxy<?>) helpService);
    rpcStatusPopup.unregister((ExtendedServiceProxy<?>) projectService);
    rpcStatusPopup.unregister((ExtendedServiceProxy<?>) userInfoService);

    // Save the user settings.
    userSettings.saveSettings(null);

    // Save all unsaved editors.
    editorManager.saveDirtyEditors(null);
  }
}<|MERGE_RESOLUTION|>--- conflicted
+++ resolved
@@ -225,10 +225,7 @@
       deckPanel.showWidget(designTabIndex);
     } else {
       OdeLog.wlog("No current file editor to show in designer");
-<<<<<<< HEAD
-=======
       ErrorReporter.reportInfo(MESSAGES.chooseProject());
->>>>>>> 78ad247b
     }
   }
   
@@ -499,11 +496,7 @@
     VerticalPanel structureAndAssets = new VerticalPanel();
     structureAndAssets.setVerticalAlignment(VerticalPanel.ALIGN_TOP);
     // Only one of the SourceStructureBox and the BlockSelectorBox is visible
-<<<<<<< HEAD
-    // at any given time, according to whether we are showing the UI designer
-=======
     // at any given time, according to whether we are showing the form editor
->>>>>>> 78ad247b
     // or the blocks editor. They share the same screen real estate.
     structureAndAssets.add(SourceStructureBox.getSourceStructureBox());
     structureAndAssets.add(BlockSelectorBox.getBlockSelectorBox());  // initially not visible
@@ -691,7 +684,7 @@
    *
    * @param fileEditor  the file editor, can be null.
    */
-  public void setCurrentFileEditor(FileEditor fileEditor, String formName) {
+  public void setCurrentFileEditor(FileEditor fileEditor) {
     currentFileEditor = fileEditor;
     if (currentFileEditor == null) {
       // nothing more we can do
