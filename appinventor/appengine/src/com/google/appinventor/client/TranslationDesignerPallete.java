// -*- mode: java; c-basic-offset: 2; -*-
// Copyright 2014 MIT, All rights reserved
// Released under the Apache License, Version 2.0
// http://www.apache.org/licenses/LICENSE-2.0

package com.google.appinventor.client;

import com.google.appinventor.client.output.OdeLog;

import static com.google.appinventor.client.Ode.MESSAGES;

public class TranslationDesignerPallete {

  public static String getCorrespondingString(String key) {
    String value = key;

    // Palette components name
    if (key.equals("User Interface")) {
      OdeLog.wlog("key exists!");
      value = MESSAGES.UIComponentPallette();
    } else if (key.equals("Layout")) {
      value = MESSAGES.layoutComponentPallette();
    } else if (key.equals("Media")) {
      value = MESSAGES.mediaComponentPallette();
    } else if (key.equals("Drawing and Animation")) {
      value = MESSAGES.drawanimationComponentPallette();
    } else if (key.equals("Social")) {
      value = MESSAGES.socialComponentPallette();
    } else if (key.equals("Sensors")) {
      value = MESSAGES.sensorsComponentPallette();
    } else if (key.equals("Social")) {
      value = MESSAGES.socialComponentPallette();
    } else if (key.equals("Storage")) {
      value = MESSAGES.storageComponentPallette();
    } else if (key.equals("Connectivity")) {
      value = MESSAGES.connectivityComponentPallette();
    } else if (key.equals("LEGO\u00AE MINDSTORMS\u00AE")) {
      value = MESSAGES.legoComponentPallette();
    } else if (key.equals("Experimental")) {
      value = MESSAGES.experimentalComponentPallette();

//     } else if (key.equals("Not ready for prime time")) {
//       value = MESSAGES.notReadyForPrimeTimeComponentPallette();
//     } else if (key.equals("Old stuff")) {
//       value = MESSAGES.oldStuffComponentPallette();

      // Basic
    } else if (key.equals("Button")) {
      value = MESSAGES.buttonComponentPallette();
    } else if (key.equals("Canvas")) {
      value = MESSAGES.canvasComponentPallette();
    } else if (key.equals("CheckBox")) {
      value = MESSAGES.checkBoxComponentPallette();
    } else if (key.equals("Clock")) {
      value = MESSAGES.clockComponentPallette();
    } else if (key.equals("DatePicker")) {
      value = MESSAGES.datePickerComponentPallette();
    } else if (key.equals("Form")) {
      value = MESSAGES.FormComponentPallette();
    } else if (key.equals("Image")) {
      value = MESSAGES.imageComponentPallette();
    } else if (key.equals("Label")) {
      value = MESSAGES.labelComponentPallette();
    } else if (key.equals("ListPicker")) {
      value = MESSAGES.listPickerComponentPallette();
    } else if (key.equals("ListView")) {
      value = MESSAGES.listViewComponentPallette();
    } else if (key.equals("PasswordTextBox")) {
      value = MESSAGES.passwordTextBoxComponentPallette();
    } else if (key.equals("Slider")) {
      value = MESSAGES.sliderComponentPallette();
    } else if (key.equals("Spinner")) {
      value = MESSAGES.spinnerComponentPallette();
    } else if (key.equals("TextBox")) {
      value = MESSAGES.textBoxComponentPallette();
    } else if (key.equals("TimePicker")) {
      value = MESSAGES.timePickerComponentPallette();
    } else if (key.equals("TinyDB")) {
      value = MESSAGES.tinyDBComponentPallette();
      // Media
    } else if (key.equals("Camcorder")) {
      value = MESSAGES.camcorderComponentPallette();
    } else if (key.equals("Camera")) {
      value = MESSAGES.cameraComponentPallette();
    } else if (key.equals("ImagePicker")) {
      value = MESSAGES.imagePickerComponentPallette();
    } else if (key.equals("Player")) {
      value = MESSAGES.playerComponentPallette();
    } else if (key.equals("Sound")) {
      value = MESSAGES.soundComponentPallette();
    } else if (key.equals("VideoPlayer")) {
      value = MESSAGES.videoPlayerComponentPallette();
    } else if (key.equals("YandexTranslate")) {
      value = MESSAGES.yandexTranslateComponentPallette();
      // Animation
    } else if (key.equals("Ball")) {
      value = MESSAGES.ballComponentPallette();
    } else if (key.equals("ImageSprite")) {
      value = MESSAGES.imageSpriteComponentPallette();
      // Social
    } else if (key.equals("ContactPicker")) {
      value = MESSAGES.contactPickerComponentPallette();
    } else if (key.equals("EmailPicker")) {
      value = MESSAGES.emailPickerComponentPallette();
    } else if (key.equals("PhoneCall")) {
      value = MESSAGES.phoneCallComponentPallette();
    } else if (key.equals("PhoneNumberPicker")) {
      value = MESSAGES.phoneNumberPickerComponentPallette();
    } else if (key.equals("Sharing")) {
      value = MESSAGES.sharingComponentPallette();
    } else if (key.equals("Texting")) {
      value = MESSAGES.textingComponentPallette();
    } else if (key.equals("Twitter")) {
      value = MESSAGES.twitterComponentPallette();
      // Sensor
    } else if (key.equals("AccelerometerSensor")) {
      value = MESSAGES.accelerometerSensorComponentPallette();
    } else if (key.equals("GyroscopeSensor")) {
      value = MESSAGES.gyroscopeSensorComponentPallette();
    } else if (key.equals("LocationSensor")) {
      value = MESSAGES.locationSensorComponentPallette();
    } else if (key.equals("NearField")) {
      value = MESSAGES.nearFieldComponentPallette();
    } else if (key.equals("OrientationSensor")) {
      value = MESSAGES.orientationSensorComponentPallette();
      // Screen Arrangement
    } else if (key.equals("HorizontalArrangement")) {
      value = MESSAGES.horizontalArrangementComponentPallette();
    } else if (key.equals("TableArrangement")) {
      value = MESSAGES.tableArrangementComponentPallette();
    } else if (key.equals("VerticalArrangement")) {
      value = MESSAGES.verticalArrangementComponentPallette();
      // Lego Mindstorms
    } else if (key.equals("NxtColorSensor")) {
      value = MESSAGES.nxtColorSensorComponentPallette();
    } else if (key.equals("NxtDirectCommands")) {
      value = MESSAGES.nxtDirectCommandsComponentPallette();
    } else if (key.equals("NxtDrive")) {
      value = MESSAGES.nxtDriveComponentPallette();
    } else if (key.equals("NxtLightSensor")) {
      value = MESSAGES.nxtLightSensorComponentPallette();
    } else if (key.equals("NxtSoundSensor")) {
      value = MESSAGES.nxtSoundSensorComponentPallette();
    } else if (key.equals("NxtTouchSensor")) {
      value = MESSAGES.nxtTouchSensorComponentPallette();
    } else if (key.equals("NxtUltrasonicSensor")) {
      value = MESSAGES.nxtUltrasonicSensorComponentPallette();
      // Other stuff
    } else if (key.equals("ActivityStarter")) {
      value = MESSAGES.activityStarterComponentPallette();
    } else if (key.equals("BarcodeScanner")) {
      value = MESSAGES.barcodeScannerComponentPallette();
    } else if (key.equals("BluetoothClient")) {
      value = MESSAGES.bluetoothClientComponentPallette();
    } else if (key.equals("BluetoothServer")) {
      value = MESSAGES.bluetoothServerComponentPallette();
    } else if (key.equals("Notifier")) {
      value = MESSAGES.notifierComponentPallette();
    } else if (key.equals("ProximitySensor")) {
      value = MESSAGES.proximitySensorComponentPallette();
    } else if (key.equals("SpeechRecognizer")) {
      value = MESSAGES.speechRecognizerComponentPallette();
    } else if (key.equals("TextToSpeech")) {
      value = MESSAGES.textToSpeechComponentPallette();
    } else if (key.equals("TinyWebDB")) {
      value = MESSAGES.tinyWebDBComponentPallette();
    } else if (key.equals("Web")) {
      value = MESSAGES.webComponentPallette();
      // Not ready for prime time
    } else if (key.equals("File")) {
      value = MESSAGES.fileComponentPallette();
    } else if (key.equals("FusiontablesControl")) {
      value = MESSAGES.fusiontablesControlComponentPallette();
    } else if (key.equals("GameClient")) {
      value = MESSAGES.gameClientComponentPallette();
    } else if (key.equals("SoundRecorder")) {
      value = MESSAGES.soundRecorderComponentPallette();
    } else if (key.equals("Voting")) {
      value = MESSAGES.votingComponentPallette();
    } else if (key.equals("WebViewer")) {
      value = MESSAGES.webViewerComponentPallette();
      // FIRST Tech Challenge
    } else if (key.equals("FtcAccelerationSensor")) {
      value = MESSAGES.ftcAccelerationSensorComponentPallette();
    } else if (key.equals("FtcAnalogInput")) {
      value = MESSAGES.ftcAnalogInputComponentPallette();
    } else if (key.equals("FtcAnalogOutput")) {
      value = MESSAGES.ftcAnalogOutputComponentPallette();
    } else if (key.equals("FtcCologSensor")) {
      value = MESSAGES.ftcColorSensorComponentPallette();
    } else if (key.equals("FtcCompassSensor")) {
      value = MESSAGES.ftcCompassSensorComponentPallette();
    } else if (key.equals("FtcDcMotor")) {
      value = MESSAGES.ftcDcMotorComponentPallette();
    } else if (key.equals("FtcDcMotorController")) {
      value = MESSAGES.ftcDcMotorControllerComponentPallette();
    } else if (key.equals("FtcDeviceInterfaceModule")) {
      value = MESSAGES.ftcDeviceInterfaceModuleComponentPallette();
    } else if (key.equals("FtcDigitalChannel")) {
      value = MESSAGES.ftcDigitalChannelComponentPallette();
    } else if (key.equals("FtcElapsedTime")) {
      value = MESSAGES.ftcElapsedTimeComponentPallette();
    } else if (key.equals("FtcGamepad")) {
      value = MESSAGES.ftcGamepadComponentPallette();
    } else if (key.equals("FtcGyroSensor")) {
      value = MESSAGES.ftcGyroSensorComponentPallette();
    } else if (key.equals("FtcI2cDevice")) {
      value = MESSAGES.ftcI2cDeviceComponentPallette();
    } else if (key.equals("FtcI2cDeviceReader")) {
      value = MESSAGES.ftcI2cDeviceReaderComponentPallette();
    } else if (key.equals("FtcIrSeekerSensor")) {
      value = MESSAGES.ftcIrSeekerSensorComponentPallette();
    } else if (key.equals("FtcLED")) {
      value = MESSAGES.ftcLEDComponentPallette();
    } else if (key.equals("FtcLegacyModule")) {
      value = MESSAGES.ftcLegacyModuleComponentPallette();
    } else if (key.equals("FtcLightSensor")) {
      value = MESSAGES.ftcLightSensorComponentPallette();
    } else if (key.equals("FtcLinearOpMode")) {
      value = MESSAGES.ftcLinearOpModeComponentPallette();
    } else if (key.equals("FtcOpMode")) {
      value = MESSAGES.ftcOpModeComponentPallette();
    } else if (key.equals("FtcOpticalDistanceSensor")) {
      value = MESSAGES.ftcOpticalDistanceSensorComponentPallette();
    } else if (key.equals("FtcPwmOutput")) {
      value = MESSAGES.ftcPwmOutputComponentPallette();
    } else if (key.equals("FtcRobotController")) {
      value = MESSAGES.ftcRobotControllerComponentPallette();
    } else if (key.equals("FtcServo")) {
      value = MESSAGES.ftcServoComponentPallette();
    } else if (key.equals("FtcServoController")) {
      value = MESSAGES.ftcServoControllerComponentPallette();
    } else if (key.equals("FtcTouchSensor")) {
      value = MESSAGES.ftcTouchSensorComponentPallette();
    } else if (key.equals("FtcTouchSensorMultiplexer")) {
      value = MESSAGES.ftcTouchSensorMultiplexerComponentPallette();
    } else if (key.equals("FtcUltrasonicSensor")) {
      value = MESSAGES.ftcUltrasonicSensorComponentPallette();
    } else if (key.equals("FtcVoltageSensor")) {
      value = MESSAGES.ftcVoltageSensorComponentPallette();

      //help strings

    } else if (key.equals("AccelerometerSensor-helpString")) {
      value = MESSAGES.AccelerometerSensorHelpStringComponentPallette();
    } else if (key.equals("ActivityStarter-helpString")) {
      value = MESSAGES.ActivityStarterHelpStringComponentPallette();
    } else if (key.equals("Ball-helpString")) {
      value = MESSAGES.BallHelpStringComponentPallette();
    } else if (key.equals("BarcodeScanner-helpString")) {
      value = MESSAGES.BarcodeScannerHelpStringComponentPallette();
    } else if (key.equals("BluetoothClient-helpString")) {
      value = MESSAGES.BluetoothClientHelpStringComponentPallette();
    } else if (key.equals("BluetoothServer-helpString")) {
      value = MESSAGES.BluetoothServerHelpStringComponentPallette();
    } else if (key.equals("Button-helpString")) {
      value = MESSAGES.ButtonHelpStringComponentPallette();
    } else if (key.equals("Camcorder-helpString")) {
      value = MESSAGES.CamcorderHelpStringComponentPallette();
    } else if (key.equals("Camera-helpString")) {
      value = MESSAGES.CameraHelpStringComponentPallette();
    } else if (key.equals("Canvas-helpString")) {
      value = MESSAGES.CanvasHelpStringComponentPallette();
    } else if (key.equals("CheckBox-helpString")) {
      value = MESSAGES.CheckBoxHelpStringComponentPallette();
    } else if (key.equals("Clock-helpString")) {
      value = MESSAGES.ClockHelpStringComponentPallette();
    } else if (key.equals("ContactPicker-helpString")) {
      value = MESSAGES.ContactPickerHelpStringComponentPallette();
    } else if (key.equals("DatePicker-helpString")) {
      value = MESSAGES.DatePickerHelpStringComponentPallette();
    } else if (key.equals("EmailPicker-helpString")) {
      value = MESSAGES.EmailPickerHelpStringComponentPallette();
    } else if (key.equals("File-helpString")) {
      value = MESSAGES.FileHelpStringComponentPallette();
    } else if (key.equals("Form-helpString")) {
      value = MESSAGES.FormHelpStringComponentPallette();
    } else if (key.equals("FusiontablesControl-helpString")) {
      value = MESSAGES.FusiontablesControlHelpStringComponentPallette();
    } else if (key.equals("GameClient-helpString")) {
      value = MESSAGES.GameClientHelpStringComponentPallette();
    } else if (key.equals("GyroscopeSensor-helpString")) {
      value = MESSAGES.GyroscopeSensorHelpStringComponentPallette();
    } else if (key.equals("HorizontalArrangement-helpString")) {
      value = MESSAGES.HorizontalArrangementHelpStringComponentPallette();
    } else if (key.equals("Image-helpString")) {
      value = MESSAGES.ImageHelpStringComponentPallette();
    } else if (key.equals("ImagePicker-helpString")) {
      value = MESSAGES.ImagePickerHelpStringComponentPallette();
    } else if (key.equals("ImageSprite-helpString")) {
      value = MESSAGES.ImageSpriteHelpStringComponentPallette();
    } else if (key.equals("Label-helpString")) {
      value = MESSAGES.LabelHelpStringComponentPallette();
    } else if (key.equals("ListPicker-helpString")) {
      value = MESSAGES.ListPickerHelpStringComponentPallette();
    } else if (key.equals("ListView-helpString")) {
      value = MESSAGES.ListViewHelpStringComponentPallette();
    } else if (key.equals("LocationSensor-helpString")) {
      value = MESSAGES.LocationSensorHelpStringComponentPallette();
    } else if (key.equals("NearField-helpString")) {
      value = MESSAGES.NearFieldHelpStringComponentPallette();
    } else if (key.equals("Notifier-helpString")) {
      value = MESSAGES.NotifierHelpStringComponentPallette();
    } else if (key.equals("ProximitySensor-helpString")) {
      value = MESSAGES.ProximitySensorHelpStringComponentPallette();
    } else if (key.equals("NxtColorSensor-helpString")) {
      value = MESSAGES.NxtColorSensorHelpStringComponentPallette();
    } else if (key.equals("NxtDirectCommands-helpString")) {
      value = MESSAGES.NxtDirectCommandsHelpStringComponentPallette();
    } else if (key.equals("NxtDrive-helpString")) {
      value = MESSAGES.NxtDriveHelpStringComponentPallette();
    } else if (key.equals("NxtLightSensor-helpString")) {
      value = MESSAGES.NxtLightSensorHelpStringComponentPallette();
    } else if (key.equals("NxtSoundSensor-helpString")) {
      value = MESSAGES.NxtSoundSensorHelpStringComponentPallette();
    } else if (key.equals("NxtTouchSensor-helpString")) {
      value = MESSAGES.NxtTouchSensorHelpStringComponentPallette();
    } else if (key.equals("NxtUltrasonicSensor-helpString")) {
      value = MESSAGES.NxtUltrasonicSensorHelpStringComponentPallette();
    } else if (key.equals("OrientationSensor-helpString")) {
      value = MESSAGES.OrientationSensorHelpStringComponentPallette();
    } else if (key.equals("PasswordTextBox-helpString")) {
      value = MESSAGES.PasswordTextBoxHelpStringComponentPallette();
    } else if (key.equals("Pedometer-helpString")) {
      value = MESSAGES.PedometerHelpStringComponentPallette();
    } else if (key.equals("PhoneCall-helpString")) {
      value = MESSAGES.PhoneCallHelpStringComponentPallette();
    } else if (key.equals("PhoneNumberPicker-helpString")) {
      value = MESSAGES.PhoneNumberPickerHelpStringComponentPallette();
    } else if (key.equals("PhoneStatus-helpString")) {
      value = MESSAGES.PhoneStatusHelpStringComponentPallette();
    } else if (key.equals("Player-helpString")) {
      value = MESSAGES.PlayerHelpStringComponentPallette();
    } else if (key.equals("Sharing-helpString")) {
      value = MESSAGES.SharingHelpStringComponentPallette();
    } else if (key.equals("Slider-helpString")) {
      value = MESSAGES.SliderHelpStringComponentPallette();
    } else if (key.equals("Sound-helpString")) {
      value = MESSAGES.SoundHelpStringComponentPallette();
    } else if (key.equals("SoundRecorder-helpString")) {
      value = MESSAGES.SoundRecorderHelpStringComponentPallette();
    } else if (key.equals("SpeechRecognizer-helpString")) {
      value = MESSAGES.SpeechRecognizerHelpStringComponentPallette();
    } else if (key.equals("Spinner-helpString")) {
      value = MESSAGES.SpinnerHelpStringComponentPallette();
    } else if (key.equals("TableArrangement-helpString")) {
      value = MESSAGES.TableArrangementHelpStringComponentPallette();
    } else if (key.equals("TextBox-helpString")) {
      value = MESSAGES.TextBoxHelpStringComponentPallette();
    } else if (key.equals("TextToSpeech-helpString")) {
      value = MESSAGES.TextToSpeechHelpStringComponentPallette();
    } else if (key.equals("Texting-helpString")) {
      value = MESSAGES.TextingHelpStringComponentPallette();
    } else if (key.equals("TimePicker-helpString")) {
      value = MESSAGES.TimePickerHelpStringComponentPallette();
    } else if (key.equals("TinyDB-helpString")) {
      value = MESSAGES.TinyDBHelpStringComponentPallette();
    } else if (key.equals("TinyWebDB-helpString")) {
      value = MESSAGES.TinyWebDBHelpStringComponentPallette();
    } else if (key.equals("Twitter-helpString")) {
      value = MESSAGES.TwitterHelpStringComponentPallette();
    } else if (key.equals("VerticalArrangement-helpString")) {
      value = MESSAGES.VerticalArrangementHelpStringComponentPallette();
    } else if (key.equals("VideoPlayer-helpString")) {
      value = MESSAGES.VideoPlayerHelpStringComponentPallette();
    } else if (key.equals("Voting-helpString")) {
      value = MESSAGES.VotingHelpStringComponentPallette();
    } else if (key.equals("Web-helpString")) {
      value = MESSAGES.WebHelpStringComponentPallette();
    } else if (key.equals("WebViewer-helpString")) {
      value = MESSAGES.WebViewerHelpStringComponentPallette();
    } else if (key.equals("YandexTranslate-helpString")) {
      value = MESSAGES.YandexTranslateHelpStringComponentPallette();
<<<<<<< HEAD
      // FIRST Tech Challenge
    } else if (key.equals("FtcAccelerationSensor-helpString")) {
      value = MESSAGES.FtcAccelerationSensorHelpStringComponentPallette();
    } else if (key.equals("FtcAnalogInput-helpString")) {
      value = MESSAGES.FtcAnalogInputHelpStringComponentPallette();
    } else if (key.equals("FtcAnalogOutput-helpString")) {
      value = MESSAGES.FtcAnalogOutputHelpStringComponentPallette();
    } else if (key.equals("FtcColorSensor-helpString")) {
      value = MESSAGES.FtcColorSensorHelpStringComponentPallette();
    } else if (key.equals("FtcCompassSensor-helpString")) {
      value = MESSAGES.FtcCompassSensorHelpStringComponentPallette();
    } else if (key.equals("FtcDcMotor-helpString")) {
      value = MESSAGES.FtcDcMotorHelpStringComponentPallette();
    } else if (key.equals("FtcDcMotorController-helpString")) {
      value = MESSAGES.FtcDcMotorControllerHelpStringComponentPallette();
    } else if (key.equals("FtcDeviceInterfaceModule-helpString")) {
      value = MESSAGES.FtcDeviceInterfaceModuleHelpStringComponentPallette();
    } else if (key.equals("FtcDigitalChannel-helpString")) {
      value = MESSAGES.FtcDigitalChannelHelpStringComponentPallette();
    } else if (key.equals("FtcElapsedTime-helpString")) {
      value = MESSAGES.FtcElapsedTimeHelpStringComponentPallette();
    } else if (key.equals("FtcGamepad-helpString")) {
      value = MESSAGES.FtcGamepadHelpStringComponentPallette();
    } else if (key.equals("FtcGyroSensor-helpString")) {
      value = MESSAGES.FtcGyroSensorHelpStringComponentPallette();
    } else if (key.equals("FtcI2cDevice-helpString")) {
      value = MESSAGES.FtcI2cDeviceHelpStringComponentPallette();
    } else if (key.equals("FtcIrSeekerSensor-helpString")) {
      value = MESSAGES.FtcIrSeekerSensorHelpStringComponentPallette();
    } else if (key.equals("FtcLED-helpString")) {
      value = MESSAGES.FtcLEDHelpStringComponentPallette();
    } else if (key.equals("FtcLegacyModule-helpString")) {
      value = MESSAGES.FtcLegacyModuleHelpStringComponentPallette();
    } else if (key.equals("FtcLightSensor-helpString")) {
      value = MESSAGES.FtcLightSensorHelpStringComponentPallette();
    } else if (key.equals("FtcLinearOpMode-helpString")) {
      value = MESSAGES.FtcLinearOpModeHelpStringComponentPallette();
    } else if (key.equals("FtcOpMode-helpString")) {
      value = MESSAGES.FtcOpModeHelpStringComponentPallette();
    } else if (key.equals("FtcOpticalDistanceSensor-helpString")) {
      value = MESSAGES.FtcOpticalDistanceSensorHelpStringComponentPallette();
    } else if (key.equals("FtcPwmOutput-helpString")) {
      value = MESSAGES.FtcPwmOutputHelpStringComponentPallette();
    } else if (key.equals("FtcRobotController-helpString")) {
      value = MESSAGES.FtcRobotControllerHelpStringComponentPallette();
    } else if (key.equals("FtcServo-helpString")) {
      value = MESSAGES.FtcServoHelpStringComponentPallette();
    } else if (key.equals("FtcServoController-helpString")) {
      value = MESSAGES.FtcServoControllerHelpStringComponentPallette();
    } else if (key.equals("FtcTouchSensor-helpString")) {
      value = MESSAGES.FtcTouchSensorHelpStringComponentPallette();
    } else if (key.equals("FtcTouchSensorMultiplexer-helpString")) {
      value = MESSAGES.FtcTouchSensorMultiplexerHelpStringComponentPallette();
    } else if (key.equals("FtcUltrasonicSensor-helpString")) {
      value = MESSAGES.FtcUltrasonicSensorHelpStringComponentPallette();
    } else if (key.equals("FtcVoltageSensor-helpString")) {
      value = MESSAGES.FtcVoltageSensorHelpStringComponentPallette();
=======
    } else if (key.equals("FirebaseDB-helpString")) {
      value = MESSAGES.FirebaseDBHelpStringComponentPallette();
>>>>>>> 581d9c9f
    }
    return value;
  }
}<|MERGE_RESOLUTION|>--- conflicted
+++ resolved
@@ -179,6 +179,7 @@
       value = MESSAGES.votingComponentPallette();
     } else if (key.equals("WebViewer")) {
       value = MESSAGES.webViewerComponentPallette();
+
       // FIRST Tech Challenge
     } else if (key.equals("FtcAccelerationSensor")) {
       value = MESSAGES.ftcAccelerationSensorComponentPallette();
@@ -371,7 +372,9 @@
       value = MESSAGES.WebViewerHelpStringComponentPallette();
     } else if (key.equals("YandexTranslate-helpString")) {
       value = MESSAGES.YandexTranslateHelpStringComponentPallette();
-<<<<<<< HEAD
+    } else if (key.equals("FirebaseDB-helpString")) {
+      value = MESSAGES.FirebaseDBHelpStringComponentPallette();
+
       // FIRST Tech Challenge
     } else if (key.equals("FtcAccelerationSensor-helpString")) {
       value = MESSAGES.FtcAccelerationSensorHelpStringComponentPallette();
@@ -429,10 +432,6 @@
       value = MESSAGES.FtcUltrasonicSensorHelpStringComponentPallette();
     } else if (key.equals("FtcVoltageSensor-helpString")) {
       value = MESSAGES.FtcVoltageSensorHelpStringComponentPallette();
-=======
-    } else if (key.equals("FirebaseDB-helpString")) {
-      value = MESSAGES.FirebaseDBHelpStringComponentPallette();
->>>>>>> 581d9c9f
     }
     return value;
   }
