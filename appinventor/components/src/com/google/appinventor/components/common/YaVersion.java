// -*- mode: java; c-basic-offset: 2; -*-
// Copyright 2009-2011 Google, All Rights reserved
// Copyright 2011-2012 MIT, All rights reserved
// Released under the Apache License, Version 2.0
// http://www.apache.org/licenses/LICENSE-2.0

package com.google.appinventor.components.common;

/**
 * Contains constants related to Young Android system, blocks, and component
 * version numbers.
 *
 */
public class YaVersion {
  private YaVersion() {
  }

  // ............................ Young Android System Version Number .............................

  // YOUNG_ANDROID_VERSION must be incremented when either the blocks language or a component
  // changes.
  // TODO(lizlooney) - should this version number be generated so that it is automatically
  // incremented when the blocks language or a component changes?

  // For YOUNG_ANDROID_VERSION 2:
  // - The Logger component was removed. The Notifier component should be used instead.
  // - TINYWEBDB_COMPONENT_VERSION was incremented to 2.
  // For YOUNG_ANDROID_VERSION 3:
  // - BLOCKS_LANGUAGE_VERSION was incremented to 2.
  // For YOUNG_ANDROID_VERSION 4:
  // - The LegoNxtConnection component was added.
  // For YOUNG_ANDROID_VERSION 5:
  // - The Camera component was added.
  // For YOUNG_ANDROID_VERSION 6:
  // - FORM_COMPONENT_VERSION was incremented to 2.
  // For YOUNG_ANDROID_VERSION 7:
  // - The Bluetooth component was added.
  // For YOUNG_ANDROID_VERSION 8:
  // - PLAYER_COMPONENT_VERSION was incremented to 2.
  // - SOUND_COMPONENT_VERSION was incremented to 2.
  // - VIDEOPLAYER_COMPONENT_VERSION was incremented to 2.
  // For YOUNG_ANDROID_VERSION 9:
  // - The LegoNxtConnection component was removed without backwards compatibility.
  // - The LegoMindstormsNxtDirect component was added.
  // - The LegoMindstormsNxtDrive component was added.
  // - The Bluetooth component was removed without backwards compatibility.
  // - The BluetoothClient component was added.
  // - The BluetoothServer component was added.
  // For YOUNG_ANDROID_VERSION 10:
  // - ACTIVITYSTARTER_COMPONENT_VERSION was incremented to 2.
  // For YOUNG_ANDROID_VERSION 11:
  // - BLUETOOTHCLIENT_COMPONENT_VERSION was incremented to 2.
  // - BLUETOOTHSERVER_COMPONENT_VERSION was incremented to 2.
  // For YOUNG_ANDROID_VERSION_12:
  // - TWITTER_COMPONENT_VERSION was incremented to 2.
  // - The Twitter component was changed to support OAuth authentication.
  // For YOUNG_ANDROID_VERSION 13:
  // - The LegoMindstormsNxtTouchSensor component was added.
  // - The LegoMindstormsNxtLightSensor component was added.
  // - The LegoMindstormsNxtSoundSensor component was added.
  // - The LegoMindstormsNxtUltrasonicSensor component was added.
  // For YOUNG_ANDROID_VERSION 14:
  // - LegoMindstormsNXT* components were renamed.
  // For YOUNG_ANDROID_VERSION 15:
  // - TEXTBOX_COMPONENT_VERSION was incremented to 2.
  // For YOUNG_ANDROID_VERSION 16:
  // - FORM_COMPONENT_VERSION was incremented to 3.
  // For YOUNG_ANDROID_VERSION 17:
  // - BLOCKS_LANGUAGE_VERSION was incremented to 3.
  // For YOUNG_ANDROID_VERSION 18:
  // - ACTIVITYSTARTER_COMPONENT_VERSION was incremented to 3.
  // - BLUETOOTHCLIENT_COMPONENT_VERSION was incremented to 3.
  // - BLUETOOTHSERVER_COMPONENT_VERSION was incremented to 3.
  // - FORM_COMPONENT_VERSION was incremented to 4.
  // - PLAYER_COMPONENT_VERSION was incremented to 3.
  // - SOUND_COMPONENT_VERSION was incremented to 3.
  // - VIDEOPLAYER_COMPONENT_VERSION was incremented to 3.
  // For YOUNG_ANDROID_VERSION 19:
  // - The NxtColorSensor component was added.
  // For YOUNG_ANDROID_VERSION 20:
  // - The SoundRecorder component was added.
  // For YOUNG_ANDROID_VERSION 21:
  // - BUTTON_COMPONENT_VERSION was incremented to 2.
  // - CHECKBOX_COMPONENT_VERSION was incremented to 2.
  // - CONTACTPICKER_COMPONENT_VERSION was incremented to 2.
  // - EMAILPICKER_COMPONENT_VERSION was incremented to 2.
  // - IMAGEPICKER_COMPONENT_VERSION was incremented to 2.
  // - LABEL_COMPONENT_VERSION was incremented to 2.
  // - LISTPICKER_COMPONENT_VERSION was incremented to 2.
  // - PASSWORDTEXTBOX_COMPONENT_VERSION was incremented to 2.
  // - PHONENUMBERPICKER_COMPONENT_VERSION was incremented to 2.
  // - TEXTBOX_COMPONENT_VERSION was incremented to 3.
  // For YOUNG_ANDROID_VERSION 22:
  // - BLOCKS_LANGUAGE_VERSION was incremented to 4.
  // - CANVAS_COMPONENT_VERSION was incremented to 2.
  // For YOUNG_ANDROID_VERSION 23:
  // - IMAGESPRITE_COMPONENT_VERSION was incremented to 2.
  // For YOUNG_ANDROID_VERSION 24:
  // - BLOCKS_LANGUAGE_VERSION was incremented to 5.
  // For YOUNG_ANDROID_VERSION 25:
  // - BLOCKS_LANGUAGE_VERSION was incremented to 6.
  // For YOUNG_ANDROID_VERSION 26:
  // - In .scm files, values for asset, BluetoothClient, component, lego_nxt_sensor_port,
  // and string properties no longer contain leading and trailing quotes.
  // For YOUNG_ANDROID_VERSION 27:
  // - BLUETOOTHCLIENT_COMPONENT_VERSION was incremented to 4.
  // - BLUETOOTHSERVER_COMPONENT_VERSION was incremented to 4.
  // For YOUNG_ANDROID_VERSION 28:
  // - BLOCKS_LANGUAGE_VERSION was incremented to 7.
  // For YOUNG_ANDROID_VERSION 29:
  // - BLOCKS_LANGUAGE_VERSION was incremented to 8.
  // For YOUNG_ANDROID_VERSION 30:
  // - BLOCKS_LANGUAGE_VERSION was incremented to 9.
  // For YOUNG_ANDROID_VERSION 31:
  // - BLOCKS_LANGUAGE_VERSION was incremented to 10.
  // For YOUNG_ANDROID_VERSION 32:
  // - LISTPICKER_COMPONENT_VERSION was incremented to 3.
  // For YOUNG_ANDROID_VERSION 33:
  // - CANVAS_COMPONENT_VERSION was incremented to 3.
  // For YOUNG_ANDROID_VERSION 34:
  // - IMAGESPRITE_COMPONENT_VERSION was incremented to 3.
  // - BALL_COMPONENT_VERSION was incremented to 2.
  // For YOUNG_ANDROID_VERSION 35:
  // - FORM_COMPONENT_VERSION was incremented to 5.
  // For YOUNG_ANDROID_VERSION 36:
  // - FusiontablesControl component was added
  // - BLOCKS_LANGUAGE_VERSION was incremented to 11 (CSV-related list functions)
  // For YOUNG_ANDROID_VERSION 37:
  // - CANVAS_COMPONENT_VERSION was incremented to 4.
  // For YOUNG_ANDROID_VERSION 38:
  // - CONTACTPICKER_COMPONENT_VERSION was incremented to 3.
  // - IMAGEPICKER_COMPONENT_VERSION was incremented to 3.
  // - LISTPICKER_COMPONENT_VERSION was incremented to 4.
  // - PHONENUMBERPICKER_COMPONENT_VERSION was incremented to 3.
  // For YOUNG_ANDROID_VERSION 39:
  // - BLOCKS_LANGUAGE_VERSION was incremented to 12
  // For YOUNG_ANDROID_VERSION 40:
  // - BUTTON_COMPONENT_VERSION was incremented to 3.
  // For YOUNG_ANDROID_VERSION 41:
  // - FORM_COMPONENT_VERSION was incremented to 6.
  // - BLOCKS_LANGUAGE_VERSION was incremented to 13
  // For YOUNG_ANDROID_VERSION 42:
  // - The Web component was added.
  // For YOUNG_ANDROID_VERSION 43:
  // - BALL_COMPONENT_VERSION was incremented to 3.
  // - IMAGESPRITE_COMPONENT_VERSION was incremented to 4.
  // For YOUNG_ANDROID_VERSION 44:
  // - BLOCKS_LANGUAGE_VERSION was incremented to 14
  // For YOUNG_ANDROID_VERSION 45:
  // - ORIENTATIONSENSOR_COMPONENT_VERSION was incremented to 2.
  // For YOUNG_ANDROID_VERSION 46:
  // - BLOCKS_LANGUAGE_VERSION was incremented to 15.
  // For YOUNG_ANDROID_VERSION 47:
  // - WebViewer component was added
  // For YOUNG_ANDROID_VERSION 48:
  // - WEB_COMPONENT_VERSION was incremented to 2.
  // For YOUNG_ANDROID_VERSION 49:
  // - WEBVIEWER_COMPONENT_VERSION was incremented to 2.
  // For YOUNG_ANDROID_VERSION 50:
  // - TEXTBOX_COMPONENT_VERSION was incremented to 4:
  // For YOUNG_ANDROID_VERSION 51:
  // - CANVAS_COMPONENT_VERSION was incremented to 5.
  // - BLOCKS_LANGUAGE_VERSION was incremented to 16.
  // For YOUNG_ANDROID_VERSION 52:
  // - BLOCKS_LANGUAGE_VERSION was incremented to 17.
  // For YOUNG_ANDROID_VERSION 53:
  // - BLUETOOTHCLIENT_COMPONENT_VERSION was incremented to 5.
  // - BLUETOOTHSERVER_COMPONENT_VERSION was incremented to 5.
  // For YOUNG_ANDROID_VERSION 54:
  // - BUTTON_COMPONENT_VERSION was incremented to 4.
  // - CONTACTPICKER_COMPONENT_VERSION was incremented to 4.
  // - IMAGEPICKER_COMPONENT_VERSION was incremented to 4.
  // - LISTPICKER_COMPONENT_VERSION was incremented to 5.
  // - PHONENUMBERPICKER_COMPONENT_VERSION was incremented to 4.
  // For YOUNG_ANDROID_VERSION 55:
  // - ACCELEROMETERSENSOR_COMPONENT_VERSION was incremented to 2.
  // For YOUNG_ANDROID_VERSION 56
  // - LOCATIONSENSOR_COMPONENT_VERSION was incremented to 2
  // For YOUNG_ANDROID_VERSION 57:
  // - PLAYER_COMPONENT_VERSION was incremented to 4.
  // For YOUNG_ANDROID_VERSION 58:
  // - FORM_COMPONENT_VERSION was incremented to 7.
  // For YOUNG_ANDROID_VERION 59:
  // - The Camcorder component was added.
  // For YOUNG_ANDROID_VERSION 60:
  // - VIDEOPLAYER_COMPONENT_VERSION was incremented to 4.
  // For YOUNG_ANDROID_VERSION 61:
  // - HORIZONTALARRANGEMENT_COMPONENT_VERSION was incremented to 2
  // - VERTICALARRANGEMENT_COMPONENT_VERSION was incremented to 2
  // - FORM_COMPONENT_VERSION was incremented to 8
  // For YOUNG_ANDROID_VERSION 62:
  // - BALL_COMPONENT_VERSION was incremented to 4.
  // - CANVAS_COMPONENT_VERSION was incremented to 6.
  // - IMAGESPRITE_COMPONENT_VERSION was incremented to 5.
  // For YOUNG_ANDROID_VERSION 63:
  // - ACTIVITYSTARTER_COMPONENT_VERSION was incremented to 4.
  // - FORM_COMPONENT_VERSION was incremented to 9.
  // - LISTPICKER_COMPONENT_VERSION was incremented to 6.
  // For YOUNG_ANDROID_VERSION 64:
  // - FUSIONTABLESCONTROL_COMPONENT_VERSION was incremented to 2.
  // For YOUNG_ANDROID_VERSION 65:
  // - BALL_COMPONENT_VERSION was incremented to 5.
  // - CANVAS_COMPONENT_VERSION was incremented to 7.
  // - IMAGESPRITE_COMPONENT_VERSION was incremented to 6.
  // For YOUNG_ANDROID_VERSION 66:
  // - FORM_COMPONENT_VERSION was incremented to 10.
  // For YOUNG_ANDROID_VERSION 67:
  // - TEXTING_COMPONENT_VERSION was incremented to 2.
  // For YOUNG_ANDROID_VERSION 68:
  // - Phone Status Block was added.
  // For YOUNG_ANDROID_VERSION 69:
  // - IMAGEPICKER_COMPONENT_VERSION was incremented to 5.
  // For YOUNG_ANDROID_VERSION 70:
  // - TEXTING_COMPONENT_VERSION was incremented to 3.
  // For YOUNG_ANDROID_VERSION 71:
  // - NOTIFIER_COMPONENT_VERSION was incremented to 2.
  // For YOUNG_ANDROID_VERSION 72:
  // - WEBVIEWER_COMPONENT_VERSION was incremented to 3
  // For YOUNG_ANDROID_VERSION 73:
  // - BUTTON_COMPONENT_VERSION was incremented to 5.
  // For YOUNG_ANDROID_VERSION 74:
  // - SLIDER_COMPONENT_VERSION was incremented to 1.
  // For YOUNG_ANDROID_VERSION 75:
  // - WEBVIEWER_COMPONENT_VERSION was incremented to 3
  // For YOUNG_ANDROID_VERSION 76:
  // - PLAYER_COMPONENT_VERSION was incremented to 5
  // For YOUNG_ANDROID_VERSION 77:
  // - TWITTER_COMPONENT_VERSION was incremented to 3
  // For YOUNG_ANDROID_VERSION 78:
  // - NEARFIELD_COMPONENT_VERSION was incremented to 1
  // For YOUNG_ANDROID_VERSION 79:
  // - FORM_COMPONENT_VERSION was incremented to 11.
  // For YOUNG_ANDROID_VERSION 80:
  // - LISTPICKER_COMPONENT_VERSION was incremented to 7.
  // For YOUNG_ANDROID_VERSION 81:
  // - NOTIFIER_COMPONENT_VERSION was incremented to 3.
  // For YOUNG_ANDROID_VERSION 82:
  // - ACCELEROMETERSENSOR_COMPONENT_VERSION was incremented to 3.
  // For YOUNG_ANDROID_VERSION 83:
  // - LISTPICKER_COMPONENT_VERSION was incremented to 8.
  // For YOUNG_ANDROID_VERSION 84:
  // - FORM_COMPONENT_VERSION was incremented to 12.
  // For YOUNG_ANDROID_VERSION 85:
  // - CAMERA_COMPONENT_VERSION was incremented to 2.
  // For YOUNG_ANDROID_VERSION 86:
  // - VIDEOPLAYER_COMPONENT_VERSION was incremented to 5.
  // - The Sharing Component was added
  // For YOUNG_ANDROID_VERSION 87:
  // - WEBVIEWER_COMPONENT_VERSION was incremented to 4
  // For YOUNG_ANDROID_VERSION 88:
  // - SPINNER_COMPONENT_VERSION was incremented to 1
  // For YOUNG_ANDROID_VERSION 89:
  // - LISTVIEW_COMPONENT_VERSION was incremented to 1.
  // For YOUNG_ANDROID_VERSION 90:
  // - TEXTTOSPEECH_COMPONENT_VERSION was incremented to 2
  // For YOUNG_ANDROID_VERSION 91:
  // - DATEPICKER_COMPONENT_VERSION was incremented to 1.
  // For YOUNG_ANDROID_VERSION 92:
  // - TIMEPICKER_COMPONENT_VERSION was incremented to 1
  // For YOUNG_ANDROID_VERSION 93:
  // - FILE_COMPONENT_VERSION was incremented to 1.
  // For YOUNG_ANDROID_VERSION 94:
  // - YANDEX_COMPONENT_VERSION was incremented to 1.
  // For YOUNG_ANDROID_VERSION 95:
  // - BUTTON_COMPONENT_VERSION was incremented to 6.
  // For YOUNG_ANDROID_VERSION 96:
  // - TIMEPICKER_COMPONENT_VERSION was incremented to 2.
  // For YOUNG_ANDROID_VERSION 97:
  // - PLAYER_COMPONENT_VERSION was incremented to 6
  // For YOUNG_ANDROID_VERSION 98:
  // - PHONECALL_COMPONENT_VERSION was incremented to 2.
  // For YOUNG_ANDROID_VERSION 99:
  // - CONTACTPICKER_COMPONENT_VERSION was incremented to 5
  // For YOUNG_ANDROID_VERSION 100:
  // - DATEPICKER_COMPONENT_VERSION was incremented to 2.
  // For YOUNG_ANDROID_VERSION 101:
  // - FORM_COMPONENT_VERSION was incremented to 13.
  // For YOUNG_ANDROID_VERSION 102:
  // - FUSIONTABLESCONTROL_COMPONENT_VERSION was incremented to 3.
  // For YOUNG_ANDROID_VERSION 103:
  // - LISTVIEW_COMPONENT_VERSION was incremented to 2.
  // For YOUNG_ANDROID_VERSION 104:
  // - TWITTER_COMPONENT_VERSION was incremented to 4.
  // For YOUNG_ANDROID_VERSION 105:
  // - WEB_COMPONENT_VERSION was incremented to 4.
  // For YOUNG_ANDROID_VERSION 106:
  // - LISTVIEW_COMPONENT_VERSION was incremented to 3.
  // For YOUNG_ANDROID_VERSION 107:
  // - WEBVIEWER_COMPONENT_VERSION was incremented to 5
  // For YOUNG_ANDROID_VERSION 108:
  // - New Obsfucate Text Block was added and BLOCKS_LANGUAGE_VERSION incremented to 18
  // For YOUNG_ANDROID_VERION 109:
  // - Added PROXIMITYSENSOR_COMPONENT_VERSION
  // For YOUNG_ANDROID_VERSION 110:
  // - LABEL_COMPONENT_VERSION was incremented to 3.
  // For YOUNG_ANDROID_VERSION 111:
  // - BARCODESCANNER_COMPONENT_VERSION was incremented to 2.
  // For YOUNG_ANDROID_VERSION 112:
  // First test of new upgrading architecture: Dave Wolber's Canvas name changes
  // For YOUNG_ANDROID_VERSION 113:
  // Second test of new upgrading architecture: Evan Thomas's fillCircle argument for Canvas.DrawCircle
  // - CANVAS_COMPONENT_VERSION was incremented to 9.
  // For YOUNG_ANDROID_VERSION 114:
  // - FORM_COMPONENT_VERSION was incremented to 14.
  // For YOUNG_ANDROID_VERSION 115:
  // - CANVAS_COMPONENT_VERSION was incremented to 10.
  // For YOUNG_ANDROID_VERSION 116:
<<<<<<< HEAD
  // - The FtcAccelerationSensor component was added.
  // - The FtcCompassSensor component was added.
  // - The FtcDcMotor component was added.
  // - The FtcGamepad component was added.
  // - The FtcGyroSensor component was added.
  // - The FtcIrSeekerSensor component was added.
  // - The FtcLightSensor component was added.
  // - The FtcOpMode component was added.
  // - The FtcRobotController component was added.
  // - The FtcServo component was added.
  // - The FtcUltrasonicSensor component was added.
  // - The FtcVoltageSensor component was added.

  public static final int YOUNG_ANDROID_VERSION = 116;
=======
  // - LISTPICKER_COMPONENT_VERSION was incremented to 9.
  // For YOUNG_ANDROID_VERSION 117:
  // - LISTVIEW_COMPONENT_VERSION was incremented to 4.
  // For YOUNG_ANDROID_VERSION 118:
  // - SOUND_RECORDER_COMPONENT_VERSION was incremented to 2.
  // For YOUNG_ANDROID_VERSION 119:
  // - TEXTBOX_COMPONENT_VERSION was incremented to 5
  // - WEBVIEWER_COMPONENT_VERSION was incremented to 6
  // For YOUNG_ANDROID_VERSION 120:
  // - SLIDER_COMPONENT_VERSION was incremented to 2
  // For YOUNG_ANDROID_VERSION 121:
  // - NOTIFIER_COMPONENT_VERSION was incremented to 4
  // For YOUNG_ANDROID_VERSION 122:
  // - EMAILPICKER_COMPONENT_VERSION was incremented to 3
  // - PASSWORDTEXTBOX_COMPONENT_VERSION was incremented to 3
  // For YOUNG_ANDROID_VERSION 123:
  // - TEXTTOSPEECH_COMPONENT_VERSION was incremented to 3

  public static final int YOUNG_ANDROID_VERSION = 123;
>>>>>>> 278bd7eb

  // ............................... Blocks Language Version Number ...............................

  // NOTE(lizlooney,user) - when the blocks language changes:
  // 1. Increment YOUNG_ANDROID_VERSION above.
  // 2. Increment BLOCKS_LANGUAGE_VERSION here
  // 3. ***Add code in yacodeblocks.BlockSaveFile#upgradeLanguage to upgrade the .blk file contents
  // 4. Add code in YoungAndroidFormUpgrader to upgrade the source file
  // *** BlockSaveFile is no longer used in App Inventor 2 (Feb. 2014)

  // For BLOCKS_LANGUAGE_VERSION 2:
  // - Allow arguments of different procedures and events to have the same names.
  // For BLOCKS_LANGUAGE_VERSION 3:
  // - Some String operations were added: text<, text=, text>, trim, upcase, downcase
  // For BLOCKS_LANGUAGE_VERSION 4:
  // Added: replace all, copy list, insert list item, for each in range
  // For BLOCKS_LANGUAGE_VERSION 5:
  // - The Math trigonometry functions' formal parameter names were changed, and two
  //   blocks (degrees-to-radians and radians-to-degrees) were added.
  // For BLOCKS_LANGUAGE_VERSION 6:
  // - Text blocks, comments, and complaints are encoded on save and decoded on load to
  // preserve international characters.
  // For BLOCKS_LANGUAGE_VERSION 7:
  // - Corrupted character sequences in comments are replaced with * when .blk files are upgraded.
  // For BLOCKS_LANGUAGE_VERSION 8:
  // - Socket labels of some text blocks were changed.
  // For BLOCKS_LANGUAGE_VERSION 9:
  // - Socket labels for degrees-to-radians and radians-to-degrees were fixed.
  // For BLOCKS_LANGUAGE_VERSION 10:
  // - Added not-equal block.  Add "as" descriptor to def block.
  // For BLOCKS_LANGUAGE_VERSION 11:
  // - CSV-related list functions were added (list to csv row, list to csv table,
  //   list from csv row, list from csv table)
  // For BLOCKS_LANGUAGE_VERSION 12:
  // - Changed multiply symbol from star to times; change subtract symbol from hyphen to minus
  // For BLOCKS_LANGUAGE_VERSION 13:
  // - Added open-screen and open-screen-with-start-text.
  // For BLOCKS_LANGUAGE_VERSION 14:
  // - Added generated blocks for component object methods and properties.
  // For BLOCKS_LANGUAGE_VERSION 15:
  // - Added "is text empty?" to Text drawer.
  // For BLOCKS_LANGUAGE_VERSION 16:
  // - Added make-color and split-color to Color drawer.
  // For BLOCKS_LANGUAGE_VERSION 17:
  // - Changed open-screen to open-another-screen
  // - Changed open-screen-with-start-text to open-another-screen-with-start-value
  // - Marked get-startup-text as a bad block
  // - Added get-start-value
  // - Added get-plain-start-text
  // - Marked close-screen-with-result as a bad block
  // - Added close-screen-with-value
  // - Added close-screen-with-plain-text
  // For BLOCKS_LANGUAGE_VERSION 18:
  // - New Obsfucate Text Block was added
  public static final int BLOCKS_LANGUAGE_VERSION = 18;

  // ................................. Component Version Numbers ..................................

  // NOTE(lizlooney,user) - when a new component is added:
  // 1. Increment YOUNG_ANDROID_VERSION above.
  // 2. Add the version number for the new component below

  // NOTE(lizlooney,user) - when a component changes:
  // 1. Increment YOUNG_ANDROID_VERSION above.
  // 2. Increment the version number for that component below
  // 3. Add code in com.google.appinventor.client.youngandroid.YoungAndroidFormUpgrader#
  //    upgradeComponentProperties to upgrade the .scm file contents
  // *** OBSOLETE 4. Add code in openblocks.yacodeblocks.BlockSaveFile#upgradeComponentBlocks to
  // *** OBSOLETE upgrade the .blk file contents (not used in AI 2)
  // 4. For AI2, update the table in blocklyeditor/src/versioning.js


  // Note added after internationalization (8/25/2014)
  // If you add any properties, events or methods to a component you *must*:

  //   Add an entry for each new property/event/method into
  //   OdeMessages.java iff a property with that name doesn't already
  //   exist (so if you are adding a property that has the same name as
  //   another property in a different component, you don't do it a
  //   second time). To add the "Foo" property you would add:

  //         @defaultMessage("Foo")
  //         @description(""
  //         String FooProperties();

  //   You then have to add a mapping to
  //   TranslationComponentProperties.java (or ..Methods or ..Events
  //   etc).

  //   If you edit the description of a component (but not yet a
  //   property,method or event of that component) you must also find and
  //   update the description in OdeMessages.java



  //For ACCELEROMETERSENSOR_COMPONENT_VERSION 2:
  // - AccelerometerSensor.MinimumInterval property was added.
  // - AccelerometerSensor.AccelerationChanged method was modified to wait for
  //   the minimum interval to elapse before calling a shaking event when necessary.
  //For ACCELEROMETERSENSOR_COMPONENT_VERSION 3:
  // - AccelerometerSensor.Sensitivty property was added.
  public static final int ACCELEROMETERSENSOR_COMPONENT_VERSION = 3;

  // For ACTIVITYSTARTER_COMPONENT_VERSION 2:
  // - The ActivityStarter.DataType, ActivityStarter.ResultType, and ActivityStarter.ResultUri
  //   properties were added.
  // - The ActivityStarter.ResolveActivity method was added.
  // - The ActivityStarter.ActivityError event was added.
  // For ACTIVITYSTARTER_COMPONENT_VERSION 3:
  // - The ActivityStarter.ActivityError event was marked userVisible false and is no longer used.
  // For ACTIVITYSTARTER_COMPONENT_VERSION 4:
  // - The ActivityStarter.StartActivity was edited to use the parent Form's open screen
  //   animation to transition to next activity.
  public static final int ACTIVITYSTARTER_COMPONENT_VERSION = 4;

  // For BALL_COMPONENT_VERSION 2:
  // - The PointTowards method was added (for all sprites)
  // - The heading property was changed from int to double (for all sprites)
  // For BALL_COMPONENT_VERSION 3:
  // - The Z property was added (also for ImageSprite)
  // For BALL_COMPONENT_VERSION 4:
  // - The TouchUp, TouchDown, and Flung events were added. (for all sprites)
  // For BALL_COMPONENT_VERSION 5:
  // - Callback parameters speed and heading were added to Flung. (for all sprites)
  public static final int BALL_COMPONENT_VERSION = 5;

  // For BARCODESCANNER_COMPONENT_VERSION 2:
  // -- UseExternalScanner property was added (default true)
  public static final int BARCODESCANNER_COMPONENT_VERSION = 2;

  // For BLUETOOTHCLIENT_COMPONENT_VERSION 2:
  // - The BluetoothClient.Enabled property was added.
  // For BLUETOOTHCLIENT_COMPONENT_VERSION 3:
  // - The BluetoothClient.BluetoothError event was marked userVisible false and is no longer used.
  // For BLUETOOTHCLIENT_COMPONENT_VERSION 4:
  // - The BluetoothClient.DelimiterByte property was added.
  // For BLUETOOTHCLIENT_COMPONENT_VERSION 5:
  // - The BluetoothClient.Secure property was added.
  public static final int BLUETOOTHCLIENT_COMPONENT_VERSION = 5;

  // For BLUETOOTHSERVER_COMPONENT_VERSION 2:
  // - The BluetoothServer.Enabled property was added.
  // For BLUETOOTHSERVER_COMPONENT_VERSION 3:
  // - The BluetoothServer.BluetoothError event was marked userVisible false and is no longer used.
  // For BLUETOOTHSERVER_COMPONENT_VERSION 4:
  // - The BluetoothServer.DelimiterByte property was added.
  // For BLUETOOTHSERVER_COMPONENT_VERSION 5:
  // - The BluetoothServer.Secure property was added.
  public static final int BLUETOOTHSERVER_COMPONENT_VERSION = 5;

  // For BUTTON_COMPONENT_VERSION 2:
  // - The Alignment property was renamed to TextAlignment.
  // For BUTTON_COMPONENT_VERSION 3:
  // - The LongClick event was added.
  // For BUTTON_COMPONENT_VERSION 4:
  // - The Shape property was added.
  // For BUTTON_COMPONENT_VERSION 5:
  // - The ShowFeedback property was added.
  // For BUTTON_COMPONENT_VERSION 6:
  // - Added TouchUp and TouchDown events
  // - FontSize, FontBold, FontItalic properties made visible in block editor
  public static final int BUTTON_COMPONENT_VERSION = 6;

  public static final int CAMCORDER_COMPONENT_VERSION = 1;

  // For CAMERA_COMPONENT_VERSION 2:
  // - The UseFront property was added.
   public static final int CAMERA_COMPONENT_VERSION = 2;

  // For CANVAS_COMPONENT_VERSION 2:
  // - The LineWidth property was added.
  // For CANVAS_COMPONENT_VERSION 3:
  // - The FontSize property was added.
  // - The TextAlignment property was added.
  // - The DrawText method was added.
  // - The DrawTextAtAngle method was added.
  // For CANVAS_COMPONENT_VERSION 4:
  // - Added Save and SaveAs methods
  // For CANVAS_COMPONENT_VERSION 5:
  // - Added GetBackgroundPixelColor, GetPixelColor, and SetBackgroundPixelColor methods.
  // For CANVAS_COMPONENT_VERSION 6:
  // - Added TouchDown, TouchUp, and Flung events.
  // For CANVAS_COMPONENT_VERSION 7:
  // - Callback parameters speed and heading were added to Flung. (for all sprites)
  // For CANVAS_COMPONENT_VERSION 8:
  // Dave Wolber's Canvas name changes:
  // - DrawCircle parameter names changed to centerx,centery, radius
  // - Touched parameter touchedSprite name changed to touchedAnySprite
  // - Dragged parameter draggedSprite name changed to draggedAnySprite
  // For CANVAS_COMPONENT_VERSION 9:
  // - DrawCircle has new fourth parameter (for isFilled), due to Evan Thomas
  // For CANVAS_COMPONENT_VERSION 10:
  // - The default value of the TextAlignment property was changed to Component.ALIGNMENT_CENTER
  public static final int CANVAS_COMPONENT_VERSION = 10;

  // For CHECKBOX_COMPONENT_VERSION 2:
  // - The Value property was renamed to Checked.
  public static final int CHECKBOX_COMPONENT_VERSION = 2;

  public static final int CLOCK_COMPONENT_VERSION = 1;

  // For CONTACTPICKER_COMPONENT_VERSION 2:
  // - The Alignment property was renamed to TextAlignment.
  // For CONTACTPICKER_COMPONENT_VERSION 3:
  // - The method Open was added.
  // For CONTACTPICKER_COMPONENT_VERSION 4:
  // - The Shape property was added.
  // For CONTACTPICKER_COMPONENT_VERSION 5:
  // - Added PhoneNumber, PhoneNumberList, and EmailAddressList to ContactPicker.
  // - For Eclair and up, we now use ContactsContract instead of the deprecated Contacts.
  public static final int CONTACTPICKER_COMPONENT_VERSION = 5;

  // For DATEPICKER_COMPONENT_VERSION 2:
  // The datepicker dialog was updated to show the current date
  // instead of the last set date by default.
  // The SetDateToDisplay and LaunchPicker methods were added to
  // give the user more control of what time is displayed in the
  // datepicker dialog.
  public static final int DATEPICKER_COMPONENT_VERSION = 2;

  // For EMAILPICKER_COMPONENT_VERSION 2:
  // - The Alignment property was renamed to TextAlignment.
  // For EMAILPICKER_COMPONENT_VERSION 3:
  // - RequestFocus function was added (via TextBoxBase)
  public static final int EMAILPICKER_COMPONENT_VERSION = 3;

  // For FILE_COMPONENT_VERSION 1:
  public static final int FILE_COMPONENT_VERSION = 1;

  // For FORM_COMPONENT_VERSION 2:
  // - The Screen.Scrollable property was added.
  // For FORM_COMPONENT_VERSION 3:
  // - The Screen.Icon property was added.
  // For FORM_COMPONENT_VERSION 4:
  // - The Screen.ErrorOccurred event was added.
  // For FORM_COMPONENT_VERSION 5:
  // - The Screen.ScreenOrientation property and Screen.ScreenOrientationChanged event were added.
  // For FORM_COMPONENT_VERSION 6:
  // - The SwitchForm and SwitchFormWithArgs methods were removed and the OtherScreenClosed event
  // was added.
  // For FORM_COMPONENT_VERSION 7:
  // - The VersionCode and VersionName properties were added.
  // For FROM_COMPONENT_VERSION 8:
  // - The AlignHorizontal property was added
  // - The AlignVertical property was added
  // For FORM_COMPONENT_VERSION 9:
  // - The OpenScreenAnimation property was added
  // - The CloseScreenAnimation property was added
  // For FORM_COMPONENT_VERSION 10:
  // - The BackPressed event was added.
  // For FORM_COMPONENT_VERSION 11:
  // - OpenScreenAnimation and CloseScreenAnimation are now properties.
  // For FORM_COMPONENT_VERSION 12:
  // - AboutScreen property was added
  // For FORM_COMPONENT_VERSION 13:
  // - The Screen.Scrollable property was set to False by default
  // For FORM_COMPONENT_VERSION 14:
  // - The Screen1.AppName was added and no block need to be changed.
  public static final int FORM_COMPONENT_VERSION = 14;

  public static final int FTC_ACCELERATION_SENSOR_COMPONENT_VERSION = 1;

  public static final int FTC_COMPASS_SENSOR_COMPONENT_VERSION = 1;

  public static final int FTC_DC_MOTOR_COMPONENT_VERSION = 1;

  public static final int FTC_DIGITAL_CHANNEL_COMPONENT_VERSION = 1;

  public static final int FTC_GAMEPAD_COMPONENT_VERSION = 1;

  public static final int FTC_GYRO_SENSOR_COMPONENT_VERSION = 1;

  public static final int FTC_IR_SEEKER_SENSOR_COMPONENT_VERSION = 1;

  public static final int FTC_LIGHT_SENSOR_COMPONENT_VERSION = 1;

  public static final int FTC_OP_MODE_COMPONENT_VERSION = 1;

  public static final int FTC_ROBOT_CONTROLLER_COMPONENT_VERSION = 1;

  public static final int FTC_SERVO_COMPONENT_VERSION = 1;

  public static final int FTC_ULTRASONIC_SENSOR_COMPONENT_VERSION = 1;

  public static final int FTC_VOLTAGE_SENSOR_COMPONENT_VERSION = 1;

  // For FUSIONTABLESCONTROL_COMPONENT_VERSION 2:
  // - The Fusiontables API was migrated from SQL to V1
  // For FUSIONTABLESCONTROL_COMPONENT_VERSION 3:
  // - InsertRow, GetRows and GetRowsWithConditions was added.
  // - KeyFile, UseServiceAuthentication and ServiceAccountEmail
  //   were added.
  public static final int FUSIONTABLESCONTROL_COMPONENT_VERSION = 3;

  public static final int GAMECLIENT_COMPONENT_VERSION = 1;

  // For HORIZONTALARRANGEMENT_COMPONENT_VERSION 2:
  // - The AlignHorizontal property was added
  // - The AlignVertical property was added
  public static final int HORIZONTALARRANGEMENT_COMPONENT_VERSION = 2;

  public static final int IMAGE_COMPONENT_VERSION = 1;

  // For IMAGEPICKER_COMPONENT_VERSION 2:
  // - The Alignment property was renamed to TextAlignment.
  // For IMAGEPICKER_COMPONENT_VERSION 3:
  // - The method Open was added.
  // For IMAGEPICKER_COMPONENT_VERSION 4:
  // - The Shape property was added.
  // For IMAGEPICKER_COMPONENT_VERSION 5:
  // - The ImagePath property was changed to Selection, and now returns a file path to
  //   external storage

  public static final int IMAGEPICKER_COMPONENT_VERSION = 5;

  // For IMAGESPRITE_COMPONENT_VERSION 2:
  // - The Rotates property was added.
  // For IMAGESPRITE_COMPONENT_VERSION 3:
  // - The PointTowards method was added (for all sprites)
  // - The heading property was changed from int to double (for all sprites)
  // For IMAGESPRITE_COMPONENT_VERSION 4:
  // - The Z property was added (also for Ball)
  // For IMAGESPRITE_COMPONENT_VERSION 5:
  // - The TouchUp, TouchDown, and Flung events were added. (for all sprites)
  // For IMAGESPRITE_COMPONENT_VERSION 6:
  // - Callback parameters speed and heading were added to Flung. (for all sprites)
  public static final int IMAGESPRITE_COMPONENT_VERSION = 6;

  // For LABEL_COMPONENT_VERSION 2:
  // - The Alignment property was renamed to TextAlignment.
  // For LABEL_COMPONENT_VERSION 3:
  // - The HasMargins property was added
  public static final int LABEL_COMPONENT_VERSION = 3;

  // For LISTPICKER_COMPONENT_VERSION 2:
  // - The Alignment property was renamed to TextAlignment.
  // For LISTPICKER_COMPONENT_VERSION 3:
  // - The SelectionIndex read-write property was added.
  // For LISTPICKER_COMPONENT_VERSION 4:
  // - The method Open was added.
  // For LISTPICKER_COMPONENT_VERSION 5:
  // - The Shape property was added.
  // For LISTPICKER_COMPONENT_VERSION 6:
  // - The getIntent method was modified to provide the ListPickerActivity
  //   with the parent Form's open screen animation.
  // For LISTPICKER_COMPONENT_VERSION 7:
  // - Added ShowFilterBar property
  // For LISTPICKER_COMPONENT_VERSION 8:
  // - Added title property
  // For LISTPICKER_COMPONENT_VERSION 9:
  // - Added ItemTextColor, ItemBackgroundColor
  public static final int LISTPICKER_COMPONENT_VERSION = 9;

  // For LISTVIEW_COMPONENT_VERSION 1:
  // - Initial version.
  // For LISTVIEW_COMPONENT_VERSION 2:
  // - Added Elements property
  // For LISTVIEW_COMPONENT_VERSION 3:
  // - Added BackgroundColor Property
  // - Added TextColor Property
  // For LISTVIEW_COMPONENT_VERSION 4:
  // - Added TextSize Property
  public static final int LISTVIEW_COMPONENT_VERSION = 4;

  // For LOCATIONSENSOR_COMPONENT_VERSION 2:
  // - The TimeInterval and DistanceInterval properties were added.
  public static final int LOCATIONSENSOR_COMPONENT_VERSION = 2;

  // For NEARFIELD_COMPONENT_VERSION 1:
  public static final int NEARFIELD_COMPONENT_VERSION = 1;

  // For NOTIFIER_COMPONENT_VERSION 2:
  // - To ShowChooseDialog and ShowTextDialog, new arg was added to indicate if dialog is cancelable
  // For NOTIFIER_COMPONENT_VERSION 3:
  // - Added NotifierColor, TextColor and NotifierLength options
  // For NOTIFIER_COMPONENT_VERSION 4:
  // - Added a ShowProgressDialog method, and a DismissProgressDialog method
  public static final int NOTIFIER_COMPONENT_VERSION = 4;

  public static final int NXT_COLORSENSOR_COMPONENT_VERSION = 1;

  public static final int NXT_DIRECT_COMMANDS_COMPONENT_VERSION = 1;

  public static final int NXT_DRIVE_COMPONENT_VERSION = 1;

  public static final int NXT_LIGHTSENSOR_COMPONENT_VERSION = 1;

  public static final int NXT_SOUNDSENSOR_COMPONENT_VERSION = 1;

  public static final int NXT_TOUCHSENSOR_COMPONENT_VERSION = 1;

  public static final int NXT_ULTRASONICSENSOR_COMPONENT_VERSION = 1;

  // For ORIENTATIONSENSOR_COMPONENT_VERSION = 2:
  // - The Yaw property was renamed to Azimuth.
  // - The yaw parameter to OrientationChanged was renamed to azimuth.
  public static final int ORIENTATIONSENSOR_COMPONENT_VERSION = 2;

  // For PASSWORDTEXTBOX_COMPONENT_VERSION 2:
  // - The Alignment property was renamed to TextAlignment.
  // For PASSWORDTEXTBOX_COMPONENT_VERSION 3:
  // - Added RequestFocus Function (via TextBoxBase)
  public static final int PASSWORDTEXTBOX_COMPONENT_VERSION = 3;

  public static final int PEDOMETER_COMPONENT_VERSION = 1;

  // For PHONECALL_COMPONENT_VERSION 2:
  // - The PhoneCallStarted event was added.
  // - The PhoneCallEnded event was added.
  // - The IncomingCallAnswered event was added.
  public static final int PHONECALL_COMPONENT_VERSION = 2;

  // For PHONENUMBERPICKER_COMPONENT_VERSION 2:
  // - The Alignment property was renamed to TextAlignment.
  // For PHONENUMBERPICKER_COMPONENT_VERSION 3:
  // - The method Open was added.
  // For PHONENUMBERPICKER_COMPONENT_VERSION 4:
  // - The Shape property was added.
  public static final int PHONENUMBERPICKER_COMPONENT_VERSION = 4;

  public static final int PHONESTATUS_COMPONENT_VERSION = 1;

  // For PLAYER_COMPONENT_VERSION 2:
  // - The Player.PlayerError event was added.
  // For PLAYER_COMPONENT_VERSION 3:
  // - The Player.PlayerError event was marked userVisible false and is no longer used.
  // For PLAYER_COMPONENT_VERSION 4:
  // - The Player.Completed event was added.
  // - The IsLooping property was added.
  // - The Volume property was added.
  // - The IsPlaying method was added.
  // For PLAYER_COMPONENT_VERSION 5:
  // - The IsLooping property was renamed to Loop.
  // For PLAYER_COMPONENT_VERSION 6:
  // - The PlayInForeground property was added.
  // - The OtherPlayerStarted event was added.

  public static final int PLAYER_COMPONENT_VERSION = 6;

  public static final int SHARING_COMPONENT_VERSION = 1;

  // For SLIDER_COMPONENT_VERSION 1:
  // - Initial version.
  // For SLIDER_COMPONENT_VERSION 2:
  // - Added the property to allow for the removal of the Thumb Slider
  public static final int SLIDER_COMPONENT_VERSION = 2;

  // For SPINNER_COMPONENT_VERSION 1:
  public static final int SPINNER_COMPONENT_VERSION = 1;

  // For SOUND_COMPONENT_VERSION 2:
  // - The Sound.SoundError event was added.
  // For SOUND_COMPONENT_VERSION 3:
  // - The Sound.SoundError event was marked userVisible false and is no longer used.
  public static final int SOUND_COMPONENT_VERSION = 3;

  // For SOUND_RECORDER_COMPONENT_VERSION 2:
  // - The SavedRecording property was added.
  public static final int SOUND_RECORDER_COMPONENT_VERSION = 2;

  public static final int SPEECHRECOGNIZER_COMPONENT_VERSION = 1;

  public static final int TABLEARRANGEMENT_COMPONENT_VERSION = 1;

  // For TEXTBOX_COMPONENT_VERSION 2:
  // - The TextBox.NumbersOnly property was added.
  // For TEXTBOX_COMPONENT_VERSION 3:
  // - The Alignment property was renamed to TextAlignment.
  // For TEXTBOX_COMPONENT_VERSION 4:
  // - The HideKeyboard method was added.
  // - The MultiLine property was added.
  // For TEXTBOX_COMPONENT_VERSION 5:
  // - RequestFocus method was added
  public static final int TEXTBOX_COMPONENT_VERSION = 5;

  // For TEXTING_COMPONENT_VERSION 2:
  // Texting over Wifi was implemented using Google Voice
  // This works only on phones with 2.0 (Eclair) or higher.
  // It requires that the user has a Google Voice account
  // and has the mobile Voice app installed on the phone.
  // Access to Google Voice is controlled through OAuth 2.
  // For TEXTING_COMPONENT_VERISON 3:
  // - receivingEnabled is now an integer in the range 1-3
  //   instead of a boolean
  public static final int TEXTING_COMPONENT_VERSION = 3;

  // For TEXTTOSPEECH_COMPONENT_VERSION 2:
  // - added speech pitch and rate
  // For TEXTTOSPEECH_COMPONENT_VERSION 3:
  // - the AvailableLanguages property was added
  // - the AvailableCountries property was added
  public static final int TEXTTOSPEECH_COMPONENT_VERSION = 3;

  // For TIMEPICKER_COMPONENT_VERSION 2:
  // After feedback from the forum, the timepicker dialog was updated
  // to show the current time instead of the last set time by default.
  // The SetTimeToDisplay and LaunchPicker methods were added to
  // give the user more control of what time is displayed in the
  // timepicker dialog.
  public static final int TIMEPICKER_COMPONENT_VERSION = 2;

  public static final int TINYDB_COMPONENT_VERSION = 1;

  // For TINYWEBDB_COMPONENT_VERSION 2:
  // - The TinyWebDB.ShowAlert method was removed. Notifier.ShowAlert should be used instead.
  public static final int TINYWEBDB_COMPONENT_VERSION = 2;

  // For TWITTER_COMPONENT_VERSION 2:
  // - The Authorize method and IsAuthorized event handler were added to support
  //   OAuth authentication (now requred by Twitter). These
  //   should be used instead of Login and IsLoggedIn. Login is still there but
  //   calling Login pops up a notification to use Authorize. IsLoggedIn will
  //   be changed to IsAuthorized when the blocks file is upgraded.
  // - Added CheckAuthorized method to check whether the user is already
  //   logged in and call IsAuthorized if so. We save the accessToken across app
  //   invocations, so it is possible that the app already has authorization
  //   when it starts up.
  // - Added DeAuthorize method to forget authorization token (logout, effectively).
  // - Added ConsumerKey and ConsumerSecret designer properties (required for
  //   Authorize)
  // - Added Username read-only property that returns the Twitter username when
  //   the user is logged in.
  // - The friend timeline was changed to be a list of tuples (lists), where
  //   each sub-list is (username message). The old format was just a list
  //   of messages and didn't include the username associated with each message.
  // For TWITTER_COMPONENT_VERSION 3:
  // - The 'SetStatus' procedure has been changed to 'Tweet' to be more intuitive.
  // - Added 'TweetWithImage' which uploads an image to TwitPic and adds it to
  //   a tweet to allow a user to tweet with a picture. This requires a TwitPic_API_Key
  //   property.
  // For TWITTER_COMPONENT_VERSION 4:
  // - Modified 'TweetWithImage' to upload images to Twitter directly because of the shutdown of
  //   TwitPic. The TwitPic_API_Key property is now deprecated and hidden.
  public static final int TWITTER_COMPONENT_VERSION = 4;

  // For VERTICALARRANGEMENT_COMPONENT_VERSION 2:
  // - The AlignHorizontal property was added
  // - The AlignVertical property was added
  public static final int VERTICALARRANGEMENT_COMPONENT_VERSION = 2;

  // For VIDEOPLAYER_COMPONENT_VERSION 2:
  // - The VideoPlayer.VideoPlayerError event was added.
  // For VIDEOPLAYER_COMPONENT_VERSION 3:
  // - The VideoPlayer.VideoPlayerError event was marked userVisible false and is no longer used.
  // For VIDEOPLAYER_COMPONENT_VERSION 4:
  // - The VideoPlayer.width and VideoPlayer.height variables were marked as user visible.
  // - The FullScreen property was added to the VideoPlayer.
  // For VIDEOPLAYER_COMPONENT_VERSION 5:
  // - The Volume property (setter only) was added to the VideoPlayer.
  public static final int VIDEOPLAYER_COMPONENT_VERSION = 5;

  public static final int VOTING_COMPONENT_VERSION = 1;

  // For WEB_COMPONENT_VERSION 2:
  // - The RequestHeaders and AllowCookies properties were added.
  // - The BuildPostData and ClearCookies methods were added.
  // - The existing PostText method was renamed to PostTextWithEncoding, and a new PostText
  //   method was added.
  // For WEB_COMPONENT_VERSION 3:
  // - PUT and DELETE Actions added (PutText, PutTextWithEncoding, PutFile, and Delete).
  // For WEB_COMPONENT_VERSION 4:
  // - Added method XMLTextDecode
  public static final int WEB_COMPONENT_VERSION = 4;

  // For WEBVIEWER_COMPONENT_VERSION 2:
  // - The CanGoForward and CanGoBack methods were added
  // For WEBVIEWER_COMPONENT_VERSION 3:
  // - Add UsesLocation property to set location permissions
  // For WEBVIEWER_COMPONENT_VERSION 4:
  // - Add WebViewString
  // For WEBVIEWER_COMPONENT_VERSION 5:
  // - IgnoreSslError property added
  // For WEBVIEWER_COMPONENT_VERSION 6:
  // - ClearCaches method was added
  public static final int WEBVIEWER_COMPONENT_VERSION = 6;


  // For YANDEX_COMPONENT_VERSION 1:
  // - Initial version.
  public static final int YANDEX_COMPONENT_VERSION = 1;

  //For PROXIMITYSENSOR_COMPONENT_VERSION: Initial Version
  public static final int PROXIMITYSENSOR_COMPONENT_VERSION = 1;

  // Rendezvous Server Location

  public static final String RENDEZVOUS_SERVER = "rendezvous.appinventor.mit.edu";

  // Companion Versions and Update Information

  // The PREFERRED_COMPANION is displayed to the end-user if
  // they ask (via the Help->About menu) and if they are told
  // that they need to update their companion
  //
  // ACCEPTABLE_COMPANIONS is a list of Companion VersionNames
  // which are usable with this version of the system.
  //
  // COMPANION_UPDATE_URL is the URL used by the Companion
  // Update Mechanism to find the Companion to download.
  // Note: This new Companion needs to be signed by the same
  // key as the Companion it is replacing, as the Package Manager
  // is invoked from the running Companion.

  public static final String PREFERRED_COMPANION = "2.24";
  public static final String COMPANION_UPDATE_URL = "";
  public static final String COMPANION_UPDATE_URL1 = "";
  public static final String [] ACCEPTABLE_COMPANIONS = { "2.23ai2", "2.23ai2zx1", "2.24"};

  // Splash Screen Values
  public static final int SPLASH_SURVEY = 1;


}<|MERGE_RESOLUTION|>--- conflicted
+++ resolved
@@ -305,22 +305,6 @@
   // For YOUNG_ANDROID_VERSION 115:
   // - CANVAS_COMPONENT_VERSION was incremented to 10.
   // For YOUNG_ANDROID_VERSION 116:
-<<<<<<< HEAD
-  // - The FtcAccelerationSensor component was added.
-  // - The FtcCompassSensor component was added.
-  // - The FtcDcMotor component was added.
-  // - The FtcGamepad component was added.
-  // - The FtcGyroSensor component was added.
-  // - The FtcIrSeekerSensor component was added.
-  // - The FtcLightSensor component was added.
-  // - The FtcOpMode component was added.
-  // - The FtcRobotController component was added.
-  // - The FtcServo component was added.
-  // - The FtcUltrasonicSensor component was added.
-  // - The FtcVoltageSensor component was added.
-
-  public static final int YOUNG_ANDROID_VERSION = 116;
-=======
   // - LISTPICKER_COMPONENT_VERSION was incremented to 9.
   // For YOUNG_ANDROID_VERSION 117:
   // - LISTVIEW_COMPONENT_VERSION was incremented to 4.
@@ -338,9 +322,21 @@
   // - PASSWORDTEXTBOX_COMPONENT_VERSION was incremented to 3
   // For YOUNG_ANDROID_VERSION 123:
   // - TEXTTOSPEECH_COMPONENT_VERSION was incremented to 3
-
-  public static final int YOUNG_ANDROID_VERSION = 123;
->>>>>>> 278bd7eb
+  // For YOUNG_ANDROID_VERSION 124:
+  // - The FtcAccelerationSensor component was added.
+  // - The FtcCompassSensor component was added.
+  // - The FtcDcMotor component was added.
+  // - The FtcGamepad component was added.
+  // - The FtcGyroSensor component was added.
+  // - The FtcIrSeekerSensor component was added.
+  // - The FtcLightSensor component was added.
+  // - The FtcOpMode component was added.
+  // - The FtcRobotController component was added.
+  // - The FtcServo component was added.
+  // - The FtcUltrasonicSensor component was added.
+  // - The FtcVoltageSensor component was added.
+
+  public static final int YOUNG_ANDROID_VERSION = 124;
 
   // ............................... Blocks Language Version Number ...............................
 
