--- conflicted
+++ resolved
@@ -110,13 +110,10 @@
     sb.append(component.getNonVisible());
     sb.append("\",\n  \"iconName\": \"");
     sb.append(component.getIconName());
-<<<<<<< HEAD
     sb.append("\",\n  \"licenseName\": \"");
     sb.append(component.getLicenseName());
-=======
     sb.append("\",\n  \"usesKotlin\": \"");
     sb.append(component.getUsesKotlin());
->>>>>>> 4c118abf
     sb.append("\",\n  \"androidMinSdk\": ");
     sb.append(component.getAndroidMinSdk());
     outputConditionalAnnotations(component, sb);
