--- conflicted
+++ resolved
@@ -275,12 +275,8 @@
         <pathelement location="${local.build.dir}/ComponentProcessingLib.jar"/>
         <pathelement location="${local.build.dir}/HtmlEntities.jar" />
         <pathelement location="${public.build.dir}/CommonConstants.jar" />
-<<<<<<< HEAD
         <pathelement location="${build.dir}/common/CommonUtils.jar" />
-        <pathelement location="${lib.dir}/guava/guava-10.0.1.jar" />
-=======
         <pathelement location="${lib.dir}/guava/guava-11.0.1.jar" /> 
->>>>>>> 46e5b931
       </classpath>
     </ai.javac>
 
@@ -295,12 +291,8 @@
       <zipfileset src="${local.build.dir}/ComponentProcessingLib.jar"/>
       <zipfileset src="${local.build.dir}/HtmlEntities.jar"/>
       <zipfileset src="${public.build.dir}/CommonConstants.jar"/>
-<<<<<<< HEAD
       <zipfileset src="${build.dir}/common/CommonUtils.jar" />
-      <zipfileset src="${lib.dir}/guava/guava-10.0.1.jar" />
-=======
       <zipfileset src="${lib.dir}/guava/guava-11.0.1.jar" />
->>>>>>> 46e5b931
     </jar>
 
   </target>
